--- conflicted
+++ resolved
@@ -7,12 +7,8 @@
     Event, Person, Order, CreditCard, Invite,
     Organization, Transaction, Item, ItemOption,
     Discount, Attendee, ItemImage, SavedReport,
-<<<<<<< HEAD
     CustomForm, CustomFormField, EnvironmentalFactor, HousingRequestNight,
-    HousingCategory, EventHousing, Home, HousingSlot,
-=======
-    CustomForm, CustomFormField, DwollaAccount,
->>>>>>> bde3b3c6
+    HousingCategory, EventHousing, Home, HousingSlot, DwollaAccount,
 )
 from brambling.utils.payment import DWOLLA_SCOPES
 
