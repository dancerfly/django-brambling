--- conflicted
+++ resolved
@@ -68,160 +68,9 @@
 	<h2>Order {% if order and not order.person %}<a href="{% url 'brambling_event_order_summary' event_slug=event.slug organization_slug=event.organization.slug code=order.code %}">{% endif %}{{ order.code }}{% if order and not order.person %}</a>{% endif %}</h2>
 
 	<div class="row">
-<<<<<<< HEAD
-		<div class="col-md-6">
-			<div class="scroll-x">
-				<table class='table'>
-					<thead>
-						<tr>
-							<th>Item</th>
-							<th class='text-right'>Cost</th>
-						</tr>
-					</thead>
-					<tfoot>
-						<tr class='active'>
-							<th>Gross cost</th>
-							<td class='text-right'><strong>{{ gross_cost|format_money:event.currency }}</strong></td
-						</tr>
-					</tfoot>
-					<tbody>
-						{% for items in payment_items %}
-							{% for item in items %}
-								{% with summary_data=item.get_summary_data %}
-								<tr>
-									<td>{{ item.item_option.name }} ({{ item.item_option.item.name }})</td>
-									<td class='text-right'>{{ summary_data.gross_cost|format_money:event.currency }}</td>
-								</tr>
-								{% for discount in summary_data.discounts %}
-									<tr>
-										<td><em>{{ discount.name }}</em></td>
-										<td class='text-right'><em>{{ discount.savings|format_money:event.currency }}</em></td>
-									</tr>
-								{% endfor %}
-								{% endwith %}
-							{% endfor %}
-						{% endfor %}
-						{% for item in unpaid_items %}
-							{% with summary_data=item.get_summary_data %}
-							<tr>
-								<td>{{ item.item_option.name }} ({{ item.item_option.item.name }})</td>
-								<td class='text-right'>{{ summary_data.gross_cost|format_money:event.currency }}</td>
-							</tr>
-							{% for discount in summary_data.discounts %}
-								<tr>
-									<td><em>{{ discount.name }}</em></td>
-									<td class='text-right'><em>{{ discount.savings|format_money:event.currency }}</em></td>
-								</tr>
-							{% endfor %}
-							{% endwith %}
-						{% endfor %}
-					</tbody>
-				</table>
-				<table class='table'>
-					<thead>
-						<tr>
-							<th class="col-sm-4">Payments</th>
-							<th class='col-sm-2'>Received</th>
-							<th class="col-sm-3">Timestamp</th>
-							<th></th>
-							<th class='text-right'>Amount ({{ event.currency }})</th>
-						</tr>
-					</thead>
-					<tfoot>
-						<tr class='active'>
-							<th colspan="4">Balance</th>
-							<td class='text-right{% if net_balance < 0 %} text-success{% elif net_balance > 0 %} text-danger{% endif %}'>{% if net_balance < 0 %}Owed {% elif net_balance > 0 %}Owe {% endif %}<strong>{{ net_balance|absolute_value|format_money:event.currency }}</strong></td
-						</tr>
-					</tfoot>
-					<tbody>
-						{% for payment in payments %}
-							<tr title="{% for bought_item in payment.bought_items.all %}{{ bought_item.item_option.name }} – {{ bought_item.attendee }}, {% endfor %}">
-								<td>{{ payment.get_method_display }}{% if payment.card %}: {{ payment.card|default:"" }}{% endif %}</td>
-								<td>{% block payment_is_confirmed %}{% if payment.is_confirmed %}<i class='fa fa-check text-success'></i>{% else %}<i class='fa fa-ban text-danger'></i>{% endif %}{% endblock %}</td>
-								<td class='text-muted'>{{ payment.timestamp|date:"n/j/Y H:i:s" }}</td>
-								<td>{% block payment_actions %}{% endblock %}</td>
-								<td class='text-right'>({{ payment.amount|format_money:event.currency }})</td>
-							</tr>
-						{% endfor %}
-						{% for refund in refunds %}
-							<tr>
-								<td>Refund</td>
-								<td></td>
-								<td class='text-muted'>{{ refund.timestamp|date:"n/j/Y H:i:s" }}</td>
-								<td></td>
-								<td class='text-right'>{{ refund.amount|format_money:event.currency }}</td>
-							</tr>
-						{% endfor %}
-					</tbody>
-				</table>
-			</div>
-
-			<form class='margin-trailer'>
-				<div class='input-group input-group-lg'>
-					<input id='discountCode' class='form-control' placeholder='Discount code' autocomplete='off'>
-					<span class='input-group-btn'>
-						<button id='discountCodeButton' class='btn btn-success' type='submit'><span class='fa fa-plus'></span></button>
-					</span>
-				</div>
-			</form>
-		</div>{# /.col-md-6 #}
-		<div class="col-md-6">
-			{% for attendee in attendees %}
-				<div class='panel panel-primary'>
-					<header class='panel-heading'>
-						<div class='panel-title'>
-							{% if attendee.attendee %}
-								{{ attendee.attendee.get_full_name }}
-								{% block attendee_actions %}
-								{% if code_in_url %}
-									{% url "brambling_event_attendee_edit" pk=attendee.attendee.pk event_slug=event.slug organization_slug=event.organization.slug code=order.code as attendee_url %}
-								{% else %}
-									{% url "brambling_event_attendee_edit" pk=attendee.attendee.pk event_slug=event.slug organization_slug=event.organization.slug as attendee_url %}
-								{% endif %}
-								<a class='pull-right' href='{{ attendee_url }}'><i class='fa fa-pencil fa-fw'></i></a>
-								{% endblock %}
-							{% else %}
-								Unattached items
-							{% endif %}
-						</div>
-					</header>
-					<div class="scroll-x">
-						<table class='table'>
-							<tfoot class="bg-primary-light">
-								<th>Total cost</th>
-								<th class='text-right'>{{ attendee.net_cost|format_money:event.currency }}</th>
-							</tfoot>
-							<tbody>
-								{% for item in attendee.bought_items %}
-									{% cycle 0 1 as is_active silent %}
-									<tr{% if is_active %} class='active'{% endif %}>
-										{% with bought_item=item.bought_item %}
-											<th>{{ bought_item.item_option.item.name }} ({{ bought_item.item_option.name }})</th>
-											<td class='text-right'>{{ bought_item.item_option.price|format_money:event.currency }}</td>
-										{% endwith %}
-									</tr>
-									{% for discount in item.discounts %}
-										<tr{% if is_active %} class='active'{% endif %}>
-											<td>Discount: {{ discount.discount.name }} <em class='text-muted'>{{ discount.discount.code }}</em></td>
-											<td class='text-right text-success'>({{ discount.savings|format_money:event.currency }})</td>
-										</tr>
-									{% endfor %}
-									{% for refund in item.refunds %}
-										<tr{% if is_active %} class='active'{% endif %}>
-											<td>Refund</td>
-											<td class='text-right text-success'>({{ refund.amount|format_money:event.currency }})</td>
-										</tr>
-									{% endfor %}
-								{% endfor %}
-							</tbody>
-						</table>
-					</div>
-				</div>
-=======
 		<div class="col-sm-6">
 			{% for txn, txn_dict in transactions.iteritems %}
 				{% include "brambling/event/order/_transaction_receipt.html" %}
->>>>>>> 6eaeab5f
 			{% endfor %}
 		</div>{# /.col-sm-6 #}
 		<div class="col-sm-6">
