--- conflicted
+++ resolved
@@ -109,12 +109,6 @@
 						{% endif %}
 					</div>{# /.list-group #}
 				</div>
-<<<<<<< HEAD
-=======
-				{% if next_step %}
-					{% include "brambling/event/order/_next_step_button.html" with button_text="Check out" %}
-				{% endif %}
->>>>>>> 86a64c91
 			</div>
 			<div class="col-md-7 col-md-pull-5 margin-leader margin-leader-md-0">
 				{% for options in option_list %}
@@ -296,5 +290,8 @@
 	{% endwith %}
 {% endblock masthead %}
 
+{% block next_step_button %}
+	{% include "brambling/event/order/_next_step_button.html" with button_text="Check out" %}
+{% endblock %}
 
 {% block countdown_next %}{% endblock %}