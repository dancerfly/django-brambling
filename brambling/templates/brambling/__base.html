--- conflicted
+++ resolved
@@ -7,23 +7,16 @@
 {% block body-classes %}dancerfly brambling {{ block.super }}{% endblock %}
 
 {% block stylesheets %}
-<<<<<<< HEAD
 	{% compress css %}
 		<link rel="stylesheet" type="text/css" href="{% static "zenaida/lib/chosen/chosen.min.css" %}" />
 		<link rel="stylesheet" type="text/css" href="{% static "zenaida/css/styles.css" %}" />
+		<link rel="stylesheet" type="text/css" href="{% static "brambling/lib/bootstrap-datepicker/datepicker3.css" %}" />
 	{% endcompress %}
 	{% compress css %}
 		{# must be separate to keep @fontface declarations on top #}
 		<link rel="stylesheet" type="text/sass" href="{% static "brambling/sass/styles.sass" %}" />
 	{% endcompress %}
 {% endblock stylesheets %}
-=======
-	<link rel="stylesheet" type="text/css" href="{% static "zenaida/lib/chosen/chosen.min.css" %}" />
-	<link rel="stylesheet" type="text/css" href="{% static "zenaida/css/styles.css" %}" />
-	<link rel="stylesheet" type="text/css" href="{% static "brambling/css/styles.css" %}" />
-	<link rel="stylesheet" type="text/css" href="{% static "brambling/lib/bootstrap-datepicker/datepicker3.css" %}" />
-	{% endblock stylesheets %}
->>>>>>> b24ac0ce
 
 {% block top%}
 	{% include "brambling/_navbar.html" %}
@@ -34,13 +27,14 @@
 {% endblock bottom %}
 
 {% block javascripts %}
-<<<<<<< HEAD
 	{% compress js %}
 		{{ block.super }}
 		<script type="text/javascript" src="{% static "zenaida/js/bootstrap/tooltip.js" %}"></script>
 		<script type="text/javascript" src="{% static "zenaida/js/bootstrap/popover.js" %}"></script>
 		<script type="text/javascript" src="{% static "zenaida/js/bootstrap/dropdown.js" %}"></script>
 		<script type="text/javascript" src="{% static "zenaida/js/jquery.shorten.js" %}"></script>
+		<script type="text/javascript" src="{% static "brambling/lib/bootstrap-datepicker/bootstrap-datepicker.js" %}"></script>
+		<script type="text/javascript" src="{% static "hints/hints.js" %}"></script>
 		<script type="text/javascript" src="{% static "brambling/brambling.kickoff.js" %}"></script>
 		<script type="text/javascript" src="{% static "brambling/brambling.countdown.js" %}"></script>
 		{# TO DO: Ultimately this analytics code should live in a proprietary repository with Little Weaver specific things. #}
@@ -54,25 +48,4 @@
 			ga('send', 'pageview');
 		</script>
 	{% endcompress %}
-=======
-	{{ block.super }}
-	<script type="text/javascript" src="{% static "zenaida/js/bootstrap/tooltip.js" %}"></script>
-	<script type="text/javascript" src="{% static "zenaida/js/bootstrap/popover.js" %}"></script>
-	<script type="text/javascript" src="{% static "zenaida/js/bootstrap/dropdown.js" %}"></script>
-	<script type="text/javascript" src="{% static "zenaida/js/jquery.shorten.js" %}"></script>
-	<script type="text/javascript" src="{% static "brambling/lib/bootstrap-datepicker/bootstrap-datepicker.js" %}"></script>
-	<script type="text/javascript" src="{% static "hints/hints.js" %}"></script>
-	<script type="text/javascript" src="{% static "brambling/brambling.kickoff.js" %}"></script>
-	<script type="text/javascript" src="{% static "brambling/brambling.countdown.js" %}"></script>
-	{# TO DO: Ultimately this analytics code should live in a proprietary repository with Little Weaver specific things. #}
-	<script>
-		(function(i,s,o,g,r,a,m){i['GoogleAnalyticsObject']=r;i[r]=i[r]||function(){
-		(i[r].q=i[r].q||[]).push(arguments)},i[r].l=1*new Date();a=s.createElement(o),
-		m=s.getElementsByTagName(o)[0];a.async=1;a.src=g;m.parentNode.insertBefore(a,m)
-		})(window,document,'script','//www.google-analytics.com/analytics.js','ga');
-
-		ga('create', 'UA-52154832-1', 'littleweaverweb.com');
-		ga('send', 'pageview');
-	</script>
->>>>>>> b24ac0ce
 {% endblock %}