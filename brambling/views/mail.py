--- conflicted
+++ resolved
@@ -10,13 +10,8 @@
 
 from brambling.utils.invites import get_invite_class
 from brambling.mail import (ConfirmationMailer, OrderReceiptMailer,
-<<<<<<< HEAD
-                            OrderAlertMailer, InviteMailer)
+                            OrderAlertMailer, InviteMailer, DailyDigestMailer)
 from brambling.models import Transaction
-=======
-                            OrderAlertMailer, InviteMailer, DailyDigestMailer)
-from brambling.models import Transaction, Invite
->>>>>>> c20571a8
 
 
 class PreviewView(View):
