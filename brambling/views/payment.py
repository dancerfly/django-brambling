--- conflicted
+++ resolved
@@ -3,23 +3,15 @@
 from django.contrib import messages
 from django.core.exceptions import SuspiciousOperation
 from django.core.urlresolvers import reverse
-<<<<<<< HEAD
-from django.http import Http404, HttpResponseRedirect
+from django.http import Http404, HttpResponseRedirect, HttpResponse
 from django.shortcuts import get_object_or_404
-=======
-from django.http import Http404, HttpResponseRedirect, HttpResponse
 from django.utils.decorators import method_decorator
->>>>>>> 487c7033
 from django.utils.http import is_safe_url
 from django.views.decorators.csrf import csrf_exempt
 from django.views.generic import View
 from dwolla import oauth, accounts, webhooks
 
-<<<<<<< HEAD
-from brambling.models import Organization, Order
-=======
-from brambling.models import Event, Order, Transaction
->>>>>>> 487c7033
+from brambling.models import Organization, Order, Transaction
 from brambling.utils.payment import dwolla_prep, LIVE, dwolla_set_tokens
 
 
@@ -112,10 +104,7 @@
     def get_success_url(self):
         return reverse('brambling_event_order_summary',
                        kwargs={'event_slug': self.object.event.slug,
-<<<<<<< HEAD
                                'organization_slug': self.object.event.organization.slug,
-                               'code': self.object.code})
-=======
                                'code': self.object.code})
 
 
@@ -146,5 +135,4 @@
 
         txn.is_confirmed = True if data['Transaction']['Status'] == 'processed' else False
         txn.save()
-        return HttpResponse('')
->>>>>>> 487c7033
+        return HttpResponse('')