--- conflicted
+++ resolved
@@ -97,16 +97,6 @@
                 if invite.kind == Invite.EVENT_EDITOR:
                     content.additional_editors.add(request.user)
                     url = reverse('brambling_event_update', kwargs={'event_slug': event.slug, 'organization_slug': event.organization.slug})
-<<<<<<< HEAD
-                elif invite.kind == Invite.HOME:
-                    old_home = request.user.home
-                    request.user.home = content
-                    request.user.save()
-                    if old_home and not old_home.residents.exists():
-                        old_home.delete()
-                    url = reverse('brambling_home')
-=======
->>>>>>> 000ac0c9
                 elif invite.kind == Invite.ORGANIZATION_EDITOR:
                     content = Organization.objects.get(pk=invite.content_id)
                     content.editors.add(request.user)
