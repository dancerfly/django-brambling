from django.contrib import messages
from django.contrib.sites.shortcuts import get_current_site
from django.core.urlresolvers import reverse
from django.db.models import Q
from django.http import HttpResponseRedirect, Http404
from django.utils import timezone
from django.views.generic import TemplateView, View

from brambling.models import (Event, BoughtItem, Invite, Home, Order, Person,
                              Organization)
from brambling.forms.user import SignUpForm, FloppyAuthenticationForm


class DashboardView(TemplateView):
    template_name = "brambling/dashboard.html"

    def get_context_data(self):
        user = self.request.user
        # TODO: This will probably cause timezone issues in some cases.
        today = timezone.now().date()

        upcoming_events = Event.objects.filter(
            privacy=Event.PUBLIC,
            is_published=True,
        ).filter(start_date__gte=today).order_by('start_date')

        context = {
            'upcoming_events': upcoming_events,
        }

        if user.is_authenticated():
            upcoming_events_interest = Event.objects.filter(
                privacy=Event.PUBLIC,
                dance_styles__person=user,
                is_published=True,
            ).filter(start_date__gte=today).order_by('start_date')

            admin_events = Event.objects.filter(
                Q(organization__owner=user) |
                Q(organization__editors=user) |
                Q(additional_editors=user)
            ).order_by('-last_modified')

            # Registered events is upcoming things you are / might be going to.
            # So you've paid for something or you're going to.
            registered_events_qs = Event.objects.filter(
                order__person=user,
                order__bought_items__status__in=(BoughtItem.BOUGHT, BoughtItem.RESERVED),
<<<<<<< HEAD
            ).filter(start_date__gte=today).order_by('start_date'))
=======
            ).with_dates().filter(start_date__gte=today).order_by('start_date')
            registered_events = list(registered_events_qs)
>>>>>>> 2c544228
            re_dict = dict((e.pk, e) for e in registered_events)
            orders = Order.objects.filter(
                person=user,
                bought_items__status=BoughtItem.RESERVED,
                event__in=registered_events
            )
            for order in orders:
                order.event = re_dict[order.event_id]
                order.event.order = order

            # Exclude registered events
            upcoming_events_interest = upcoming_events_interest.exclude(pk__in=registered_events_qs)
            upcoming_events = upcoming_events.exclude(pk__in=registered_events_qs)

            # Past events is things you at one point paid for.
            # So you've paid for something, even if it was later refunded.
            past_events = Event.objects.filter(
                order__person=user,
                order__bought_items__status__in=(BoughtItem.BOUGHT, BoughtItem.REFUNDED),
            ).filter(start_date__lt=today).order_by('-start_date')
            context.update({
                'upcoming_events_interest': upcoming_events_interest,
                'upcoming_events': upcoming_events,
                'admin_events': admin_events,
                'registered_events': registered_events,
                'past_events': past_events,
                'organizations': user.get_organizations(),
            })

        return context


class InviteAcceptView(TemplateView):
    template_name = 'brambling/invite.html'

    def get(self, request, *args, **kwargs):
        try:
            invite = Invite.objects.get(code=kwargs['code'])
        except Invite.DoesNotExist:
            invite = None
        else:
            if request.user.is_authenticated() and request.user.email == invite.email:
                if invite.kind == Invite.EVENT_EDITOR:
                    event = Event.objects.get(pk=invite.content_id)
                    event.additional_editors.add(request.user)
                    url = reverse('brambling_event_update', kwargs={'event_slug': event.slug, 'organization_slug': event.organization.slug})
                elif invite.kind == Invite.HOME:
                    old_home = request.user.home
                    home = Home.objects.get(pk=invite.content_id)
                    request.user.home = home
                    request.user.save()
                    if old_home and not old_home.residents.exists():
                        old_home.delete()
                    url = reverse('brambling_home')
                elif invite.kind == Invite.ORGANIZATION_EDITOR:
                    organization = Organization.objects.get(pk=invite.content_id)
                    organization.editors.add(request.user)
                    url = reverse('brambling_organization_update', kwargs={'organization_slug': organization.slug})
                invite.delete()
                return HttpResponseRedirect(url)
        self.invite = invite
        return super(InviteAcceptView, self).get(request, *args, **kwargs)

    def get_context_data(self, **kwargs):
        context = super(InviteAcceptView, self).get_context_data(**kwargs)
        if self.invite:
            invited_person_exists = Person.objects.filter(email=self.invite.email).exists()
        else:
            invited_person_exists = False
        context.update({
            'invite': self.invite,
            'invited_person_exists': invited_person_exists,
            'signup_form': SignUpForm(self.request),
            'login_form': FloppyAuthenticationForm(),
        })
        if self.invite:
            context['signup_form'].initial['email'] = self.invite.email
            context['login_form'].initial['username'] = self.invite.email
        return context


class InviteSendView(View):
    def get(self, request, *args, **kwargs):
        if not request.user.is_authenticated():
            raise Http404
        invite = Invite.objects.get(code=kwargs['code'])
        if invite.kind == Invite.EVENT_EDITOR:
            content = Event.objects.filter(pk=invite.content_id).select_related('organization').get()
            if content.organization.owner_id != self.request.user.pk:
                raise Http404
            url = reverse('brambling_event_update', kwargs={'event_slug': content.slug, 'organization_slug': content.organization.slug})
        elif invite.kind == Invite.HOME:
            if not Home.objects.filter(pk=invite.content_id, residents=request.user).exists():
                raise Http404
            content = Home.objects.get(pk=invite.content_id)
            url = reverse('brambling_home')
        elif invite.kind == Invite.ORGANIZATION_EDITOR:
            content = Organization.objects.get(pk=invite.content_id)
            if content.owner_id != self.request.user.pk:
                raise Http404
            url = reverse('brambling_organization_update', kwargs={'organization_slug': content.slug})
        else:
            raise Http404
        invite.send(
            content=content,
            secure=request.is_secure(),
            site=get_current_site(request),
        )
        messages.success(request, "Invitation sent to {}.".format(invite.email))
        return HttpResponseRedirect(url)


class InviteDeleteView(View):
    def get(self, request, *args, **kwargs):
        if not request.user.is_authenticated():
            raise Http404
        invite = Invite.objects.get(code=kwargs['code'])
        if invite.kind == Invite.EVENT_EDITOR:
            event = Event.objects.filter(pk=invite.content_id).select_related('organization').get()
            if event.organization.owner_id != self.request.user.pk:
                raise Http404
            url = reverse('brambling_event_update', kwargs={'event_slug': event.slug, 'organization_slug': event.organization.slug})
        elif invite.kind == Invite.HOME:
            if not Home.objects.filter(pk=invite.content_id, residents=request.user).exists():
                raise Http404
            url = reverse('brambling_home')
        elif invite.kind == Invite.ORGANIZATION_EDITOR:
            organization = Organization.objects.get(pk=invite.content_id)
            if organization.owner_id != self.request.user.pk:
                raise Http404
            url = reverse('brambling_organization_update_permissions', kwargs={'organization_slug': organization.slug})
        invite.delete()
        messages.success(request, "Invitation for {} canceled.".format(invite.email))
        return HttpResponseRedirect(url)


class ExceptionView(View):
    def get(self, request, *args, **kwargs):
        if not request.user.is_superuser:
            raise Http404
        raise Exception("You did it now!")<|MERGE_RESOLUTION|>--- conflicted
+++ resolved
@@ -46,12 +46,8 @@
             registered_events_qs = Event.objects.filter(
                 order__person=user,
                 order__bought_items__status__in=(BoughtItem.BOUGHT, BoughtItem.RESERVED),
-<<<<<<< HEAD
-            ).filter(start_date__gte=today).order_by('start_date'))
-=======
-            ).with_dates().filter(start_date__gte=today).order_by('start_date')
+            ).filter(start_date__gte=today).order_by('start_date')
             registered_events = list(registered_events_qs)
->>>>>>> 2c544228
             re_dict = dict((e.pk, e) for e in registered_events)
             orders = Order.objects.filter(
                 person=user,
