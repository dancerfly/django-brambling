--- conflicted
+++ resolved
@@ -130,21 +130,6 @@
             is_published=True,
         ).filter(start_date__gte=today).order_by('start_date')
 
-<<<<<<< HEAD
-        admin_events = Event.objects.filter(
-            Q(organization__owner=self.request.user) |
-            Q(organization__editors=self.request.user) |
-            Q(additional_editors=self.request.user),
-            organization=self.object,
-        ).order_by('-last_modified')
-
-        registered_events = list(Event.objects.filter(
-            order__person=self.request.user,
-            order__bought_items__status__in=(BoughtItem.BOUGHT, BoughtItem.RESERVED),
-        ).filter(start_date__gte=today).order_by('start_date'))
-
-=======
->>>>>>> a33aeb35
         context.update({
             'upcoming_events': upcoming_events,
             'organization_editable_by': self.object.editable_by(self.request.user)
@@ -156,12 +141,12 @@
                 Q(organization__editors=self.request.user) |
                 Q(additional_editors=self.request.user),
                 organization=self.object,
-            ).with_dates().order_by('-last_modified')
+            ).order_by('-last_modified')
 
             registered_events = list(Event.objects.filter(
                 order__person=self.request.user,
                 order__bought_items__status__in=(BoughtItem.BOUGHT, BoughtItem.RESERVED),
-            ).with_dates().filter(start_date__gte=today).order_by('start_date'))
+            ).filter(start_date__gte=today).order_by('start_date'))
 
             context.update({
                 'admin_events': admin_events,
