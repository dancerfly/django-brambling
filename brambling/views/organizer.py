--- conflicted
+++ resolved
@@ -148,10 +148,9 @@
             'upcoming_events': upcoming_events,
             'organization_editable_by': self.object.editable_by(self.request.user)
         })
-<<<<<<< HEAD
+
         if context['organization_editable_by']:
             context['organization_admin_nav'] = get_organization_admin_nav(self.object, self.request)
-=======
 
         if self.request.user.is_authenticated():
             admin_events = Event.objects.filter(
@@ -170,7 +169,6 @@
                 'admin_events': admin_events,
                 'registered_events': registered_events,
             })
->>>>>>> a33aeb35
         return context
 
 
