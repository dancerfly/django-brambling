--- conflicted
+++ resolved
@@ -7,7 +7,7 @@
 from django.contrib import messages
 from django.contrib.sites.shortcuts import get_current_site
 from django.core.urlresolvers import reverse
-from django.db.models import Count, Sum
+from django.db.models import Count, Sum, Q
 from django.http import (Http404, HttpResponseRedirect, JsonResponse,
                          StreamingHttpResponse)
 from django.shortcuts import get_object_or_404, render_to_response
@@ -26,11 +26,7 @@
                                        DiscountForm, ItemImageFormSet,
                                        ManualPaymentForm, ManualDiscountForm,
                                        CustomFormForm, CustomFormFieldFormSet,
-<<<<<<< HEAD
                                        OrderNotesForm, OrganizationForm)
-=======
-                                       OrderNotesForm)
->>>>>>> b24ac0ce
 from brambling.mail import send_order_receipt
 from brambling.models import (Event, Item, Discount, Transaction,
                               ItemOption, Attendee, Order,
@@ -40,8 +36,7 @@
 from brambling.views.utils import (get_event_admin_nav,
                                    clear_expired_carts,
                                    ajax_required)
-<<<<<<< HEAD
-from brambling.utils.model_tables import AttendeeTable, OrderTable
+from brambling.utils.model_tables import Echo, AttendeeTable, OrderTable
 from brambling.utils.payment import (dwolla_can_connect, dwolla_organization_oauth_url,
                                      stripe_can_connect, stripe_organization_oauth_url,
                                      LIVE, TEST)
@@ -152,11 +147,6 @@
             'registered_events': registered_events,
         })
         return context
-=======
-from brambling.utils.model_tables import Echo, AttendeeTable, OrderTable
-from brambling.utils.payment import (dwolla_can_connect, dwolla_event_oauth_url,
-                                     stripe_can_connect, stripe_event_oauth_url)
->>>>>>> b24ac0ce
 
 
 class EventCreateView(CreateView):
