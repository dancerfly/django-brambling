from django.conf import settings
from django.contrib import messages
from django.contrib.sites.shortcuts import get_current_site
from django.core.urlresolvers import reverse
from django.db.models import Count, Q
from django.http import HttpResponseRedirect, Http404, JsonResponse
from django.shortcuts import get_object_or_404
from django.utils import timezone
from django.utils.crypto import get_random_string
from django.utils.decorators import method_decorator
from django.views.decorators.csrf import ensure_csrf_cookie
from django.views.generic import TemplateView, View, UpdateView
import floppyforms.__future__ as forms

from brambling.forms.orders import (SavedCardPaymentForm, OneTimePaymentForm,
                                    HostingForm, AttendeeBasicDataForm,
                                    AttendeeHousingDataForm, DwollaPaymentForm,
                                    SurveyDataForm, CheckPaymentForm)
from brambling.mail import OrderReceiptMailer, OrderAlertMailer
from brambling.models import (Item, BoughtItem, ItemOption,
                              BoughtItemDiscount, Discount, Order,
                              Attendee, EventHousing, Event, Transaction)
from brambling.utils.payment import dwolla_customer_oauth_url
from brambling.views.utils import (get_event_admin_nav, ajax_required,
                                   clear_expired_carts, Workflow, Step,
                                   WorkflowMixin)


ORDER_CODE_SESSION_KEY = '_brambling_order_code'
<<<<<<< HEAD


class RactiveShopView(TemplateView):
    template_name = 'brambling/event/order/register.html'

    def get_context_data(self, **kwargs):
        context = super(RactiveShopView, self).get_context_data(**kwargs)
        event = get_object_or_404(Event.objects.select_related('organization'),
                                  slug=kwargs['event_slug'],
                                  organization__slug=kwargs['organization_slug'])

        editable_by_user = event.editable_by(self.request.user)

        if not event.is_published and not editable_by_user:
            raise Http404

        clear_expired_carts(event)
        context['event'] = event
        context['editable_by_user'] = editable_by_user
        return context
=======
>>>>>>> cb2f5a67


class OrderStep(Step):
    view_name = None

    @property
    def url(self):
        kwargs = {
            'event_slug': self.workflow.event.slug,
            'organization_slug': self.event.organization.slug,
        }
        if self.workflow.order.person_id is None:
            kwargs['code'] = self.workflow.order.code
        return reverse(self.view_name, kwargs=kwargs)


class ShopStep(OrderStep):
    name = 'Shop'
    slug = 'shop'
    view_name = 'brambling_event_shop'

    def _is_completed(self):
        order = self.workflow.order
        if not order:
            return False
        return order.cart_start_time is not None or order.bought_items.exists()


class AttendeeStep(OrderStep):
    name = 'Attendees'
    slug = 'attendees'
    view_name = 'brambling_event_attendee_list'

    def _is_completed(self):
        if not self.workflow.order:
            return False
        return not self.workflow.order.bought_items.filter(attendee__isnull=True).exclude(status=BoughtItem.REFUNDED).exists()

    def get_errors(self):
        errors = []
        order = self.workflow.order
        # All attendees must have at least one non-refunded item
        total_count = order.attendees.count()
        valid_statuses = (BoughtItem.RESERVED, BoughtItem.UNPAID, BoughtItem.BOUGHT)
        with_count = order.attendees.filter(bought_items__status__in=valid_statuses).distinct().count()
        if with_count != total_count:
            errors.append('All attendees must have at least one item')

        # All attendees must have basic data filled out.
        missing_data = order.attendees.filter(basic_completed=False)
        if len(missing_data) > 0:
            if len(missing_data) == 1:
                error = '{} is missing basic data'.format(missing_data[0])
            else:
                error = 'The following attendees are missing basic data: ' + ", ".join(missing_data)
            errors.append(error)

        # All items must be assigned to an attendee.
        if order.bought_items.filter(attendee__isnull=True).exclude(status=BoughtItem.REFUNDED).exists():
            errors.append('All items in order must be assigned to an attendee.')
        return errors


class HousingStep(OrderStep):
    name = 'Housing'
    slug = 'housing'
    view_name = 'brambling_event_attendee_housing'

    @classmethod
    def include_in(cls, workflow):
        return workflow.event.collect_housing_data

    def is_active(self):
        if not self.workflow.order:
            return False
        if not hasattr(self, '_active'):
            self._active = self.workflow.order.attendees.filter(housing_status=Attendee.NEED).exists()
        return self._active

    def _is_completed(self):
        if not self.workflow.order:
            return False
        return not self.workflow.order.attendees.filter(
            housing_status=Attendee.NEED,
            housing_completed=False
        ).exists()

    def get_errors(self):
        errors = []
        order = self.workflow.order

        missing_housing = order.attendees.filter(housing_status=Attendee.NEED,
                                                 housing_completed=False).exists()
        if missing_housing:
            errors.append("Some attendees are missing housing data.")
        return errors


class SurveyStep(OrderStep):
    name = 'Survey'
    slug = 'survey'
    view_name = 'brambling_event_survey'

    @classmethod
    def include_in(cls, workflow):
        return workflow.event.collect_survey_data

    def _is_completed(self):
        if not self.workflow.order:
            return False
        return self.workflow.order.survey_completed


class HostingStep(OrderStep):
    name = 'Hosting'
    slug = 'hosting'
    view_name = 'brambling_event_hosting'

    @classmethod
    def include_in(cls, workflow):
        return workflow.event.collect_housing_data

    def is_active(self):
        if not self.workflow.order:
            return False
        if not hasattr(self, '_active'):
            self._active = self.workflow.order.attendees.exclude(housing_status=Attendee.NEED).exists()
        return self._active

    def _is_completed(self):
        if not self.workflow.order:
            return False
        return (not self.workflow.order.providing_housing) or EventHousing.objects.filter(
            event=self.workflow.event,
            order=self.workflow.order
        ).exists()


class OrderEmailStep(OrderStep):
    name = 'Email'
    slug = 'email'
    view_name = 'brambling_event_order_email'

    @classmethod
    def include_in(cls, workflow):
        return workflow.order is None or workflow.order.person is None

    def _is_completed(self):
        if not self.workflow.order:
            return False
        return bool(self.workflow.order.email)


class PaymentStep(OrderStep):
    name = 'Payment'
    slug = 'payment'
    view_name = 'brambling_event_order_summary'

    def _is_completed(self):
        return False


class RegistrationWorkflow(Workflow):
    step_classes = [ShopStep, AttendeeStep, HousingStep, SurveyStep,
                    HostingStep, OrderEmailStep, PaymentStep]


class ShopWorkflow(Workflow):
    step_classes = [ShopStep, AttendeeStep, HousingStep, HostingStep, PaymentStep]


class SurveyWorkflow(Workflow):
    step_classes = [SurveyStep, PaymentStep]


class HostingWorkflow(Workflow):
    step_classes = [HostingStep, PaymentStep]


class OrderMixin(object):
    current_step_slug = None

    def dispatch(self, request, *args, **kwargs):
        self.event = get_object_or_404(Event.objects.select_related('organization'),
                                       slug=kwargs['event_slug'],
                                       organization__slug=kwargs['organization_slug'])
        if not self.event.viewable_by(request.user):
            raise Http404

        try:
            self.order = self.get_order()
        except Order.DoesNotExist:
            raise Http404

        if self.order and self.order.cart_is_expired():
            self.order.delete_cart()
        return super(OrderMixin, self).dispatch(request, *args, **kwargs)

    def get_order(self):
        order_kwargs = {
            'event': self.event,
            'person': self.request.user if self.request.user.is_authenticated() else None,
        }
        code_in_url = False
        order = None
        session_orders = self.request.session.get(ORDER_CODE_SESSION_KEY, {})

        if self.kwargs.get('code'):
            if str(self.event.pk) in session_orders:
                del session_orders[str(self.event.pk)]
            order_kwargs['code'] = self.kwargs['code']
            code_in_url = True
        elif str(self.event.pk) in session_orders:
            order_kwargs['code'] = session_orders[str(self.event.pk)]
        try:
            if order_kwargs['person'] or order_kwargs.get('code'):
                order = Order.objects.get(**order_kwargs)
        except Order.DoesNotExist:
            # If it was in the URL, re-raise the error.
            if code_in_url:
                raise

            # Also be sure to remove the code from the session,
            # if that's what they were using.
            if order_kwargs.get('code'):
                del session_orders[str(self.event.pk)]

                # If the user is authenticated, try to get the order
                # they have for this event. Maybe the code snuck in there
                # somehow?
                if self.request.user.is_authenticated():
                    try:
                        order = Order.objects.get(
                            event=self.event,
                            person=self.request.user
                        )
                    except Order.DoesNotExist:
                        # See if the order exists and belongs to an
                        # unauthenticated user. If so, and if that user hasn't
                        # checked out yet, assume that the user created an
                        # account mid-order and re-assign it.
                        try:
                            order = Order.objects.get(
                                bought_items__status__in=[
                                    BoughtItem.RESERVED,
                                    BoughtItem.UNPAID,
                                ],
                                event=self.event,
                                person__isnull=True,
                                code=order_kwargs['code']
                            )
                        except Order.DoesNotExist:
                            pass
                        else:
                            order.person = self.request.user
                            order.save()
        return order

    def create_order(self):
<<<<<<< HEAD
        person = self.request.user if self.request.user.is_authenticated() else None

        code = Order.get_valid_code(self.event)
        order = Order.objects.create(event=self.event, person=person, code=code)
=======
        order = self.event.create_order(self.request.user)
>>>>>>> cb2f5a67

        if not self.request.user.is_authenticated():
            session_orders = self.request.session.get(ORDER_CODE_SESSION_KEY, {})
            session_orders[str(self.event.pk)] = order.code
            self.request.session[ORDER_CODE_SESSION_KEY] = session_orders
        return order

    def get_context_data(self, **kwargs):
        context = super(OrderMixin, self).get_context_data(**kwargs)
        context.update({
            'event': self.event,
            'order': self.order,
            # Use codes if a code was used and there's no authenticated user.
            'code_in_url': (True if self.kwargs.get('code') and
                            not self.request.user.is_authenticated() else False),
            'event_admin_nav': get_event_admin_nav(self.event, self.request),
            'site': get_current_site(self.request),
            'workflow': self.workflow,
            'current_step': self.current_step,
            'next_step': self.current_step.next_step if self.current_step else None,
        })
        return context

    def get_workflow_kwargs(self):
        # Only used if this is combined with WorkflowMixin.
        return {
            'event': self.event,
            'order': self.order
        }

    def get_reverse_kwargs(self):
        # Only used if this is combined with WorkflowMixin.
        kwargs = {
            'event_slug': self.event.slug,
            'organization_slug': self.event.organization.slug,
        }
        if self.kwargs.get('code'):
            kwargs['code'] = self.order.code
        return kwargs


class AddToOrderView(OrderMixin, View):
    @method_decorator(ajax_required)
    def post(self, request, *args, **kwargs):
        clear_expired_carts(self.event)

        try:
            item_option = ItemOption.objects.get(item__event=self.event,
                                                 pk=kwargs['pk'])
        except ItemOption.DoesNotExist:
            raise Http404

        # If a total number is set and has been reached, the item is sold out.
        if item_option.total_number is not None and item_option.remaining <= 0:
            return JsonResponse({'success': False, 'error': 'That item is sold out.'})

        self.order.add_to_cart(item_option)
        return JsonResponse({'success': True})

    def get_order(self):
        order = super(AddToOrderView, self).get_order()

        if order is None:
            order = self.create_order()
        return order


class RemoveFromOrderView(View):
    @method_decorator(ajax_required)
    def post(self, request, *args, **kwargs):
        try:
            bought_item = BoughtItem.objects.get(pk=kwargs['pk'])
        except BoughtItem.DoesNotExist:
            return JsonResponse({'success': True})

        if ((request.user.is_authenticated() and not bought_item.order.person == request.user) or
                (not request.user.is_authenticated() and bought_item.order.person is not None)):
            return JsonResponse({'error': "You do not own that item."}, status=403)

        bought_item.order.remove_from_cart(bought_item)

        return JsonResponse({'success': True})


class ApplyDiscountView(OrderMixin, View):
    @method_decorator(ajax_required)
    def post(self, request, *args, **kwargs):
        discounts = Discount.objects.filter(
            code=kwargs['discount'],
            event=self.event
        )
        now = timezone.now()
        try:
            discount = discounts.filter(
                (Q(available_start__lte=now) |
                 Q(available_start__isnull=True)),
                (Q(available_end__gte=now) |
                 Q(available_end__isnull=True))
            ).get()
        except Discount.DoesNotExist:
            return JsonResponse({
                'success': False,
                'errors': {
                    'discount': ("No discount with that code is currently "
                                 "active for this event.")
                },
            })

        created = self.order.add_discount(discount, force=False)
        if created:
            return JsonResponse({
                'success': True,
                'name': discount.name,
                'code': discount.code,
            })
        return JsonResponse({
            'success': True,
        })

    def get_order(self):
        order = super(ApplyDiscountView, self).get_order()

        if order is None:
            order = self.create_order()
        return order


class ChooseItemsView(OrderMixin, WorkflowMixin, TemplateView):
    template_name = 'brambling/event/order/shop.html'
    current_step_slug = 'shop'
    workflow_class = RegistrationWorkflow

    @method_decorator(ensure_csrf_cookie)
    def dispatch(self, *args, **kwargs):
        return super(ChooseItemsView, self).dispatch(*args, **kwargs)

    def get_context_data(self, **kwargs):
        context = super(ChooseItemsView, self).get_context_data(**kwargs)
        clear_expired_carts(self.event)
        now = timezone.now()
        item_options = ItemOption.objects.filter(
            available_start__lte=now,
            available_end__gte=now,
            item__event=self.event,
        ).order_by('item', 'order').extra(select={
            'taken': """
SELECT COUNT(*) FROM brambling_boughtitem WHERE
brambling_boughtitem.item_option_id = brambling_itemoption.id AND
brambling_boughtitem.status != 'refunded'
"""
        })

        context['item_options'] = item_options
        if self.order is not None:
            context['discounts'] = Discount.objects.filter(
                orderdiscount__order=self.order).distinct()
        return context


class AttendeesView(OrderMixin, WorkflowMixin, TemplateView):
    template_name = 'brambling/event/order/attendees.html'
    current_step_slug = 'attendees'
    workflow_class = RegistrationWorkflow

    def get(self, request, *args, **kwargs):
        self.attendees = self.order.attendees.all()
        if self.attendees:
            return self.render_to_response(self.get_context_data())

        kwargs = {
            'event_slug': self.event.slug,
            'organization_slug': self.event.organization.slug,
        }
        if self.kwargs.get('code') and not self.request.user.is_authenticated():
            kwargs['code'] = self.order.code
        return HttpResponseRedirect(reverse('brambling_event_attendee_add',
                                            kwargs=kwargs))

    def get_context_data(self, **kwargs):
        context = super(AttendeesView, self).get_context_data(**kwargs)

        context.update({
            'errors': self.current_step.errors,
            'attendees': self.attendees,
            'unassigned_items': self.order.bought_items.filter(
                attendee__isnull=True
            ).exclude(
                status=BoughtItem.REFUNDED
            ).order_by('item_option__item', 'item_option'),
        })
        return context


class AttendeeBasicDataView(OrderMixin, WorkflowMixin, UpdateView):
    template_name = 'brambling/event/order/attendee_basic_data.html'
    form_class = AttendeeBasicDataForm
    current_step_slug = 'attendees'
    workflow_class = RegistrationWorkflow
    model = Attendee

    def get_object(self):
        if 'pk' not in self.kwargs:
            return None
        return super(AttendeeBasicDataView, self).get_object()

    def get_form_class(self):
        fields = ('given_name', 'middle_name', 'surname', 'name_order', 'email',
                  'phone', 'liability_waiver', 'photo_consent')
        if self.event.collect_housing_data:
            fields += ('housing_status',)
        return forms.models.modelform_factory(Attendee, self.form_class, fields=fields)

    def get_initial(self):
        initial = super(AttendeeBasicDataView, self).get_initial()
        if self.order.attendees.count() == 0 and self.request.user.is_authenticated():
            person = self.request.user
            initial.update({
                'given_name': person.given_name,
                'middle_name': person.middle_name,
                'surname': person.surname,
                'name_order': person.name_order,
                'email': person.email,
                'phone': person.phone
            })
        return initial

    def get_form_kwargs(self):
        kwargs = super(AttendeeBasicDataView, self).get_form_kwargs()
        kwargs['order'] = self.order
        return kwargs

    def form_valid(self, form):
        if (self.request.user.is_authenticated() and
                form.instance.email == self.request.user.email):
            form.instance.person = self.request.user
        return super(AttendeeBasicDataView, self).form_valid(form)

    def get_context_data(self, **kwargs):
        context = super(AttendeeBasicDataView, self).get_context_data(**kwargs)
        context.update({
            'attendees': Attendee.objects.filter(order=self.order).order_by('pk')
        })
        return context


class AttendeeHousingView(OrderMixin, WorkflowMixin, TemplateView):
    template_name = 'brambling/event/order/attendee_housing.html'
    current_step_slug = 'housing'
    workflow_class = RegistrationWorkflow

    def get(self, request, *args, **kwargs):
        if not self.event.collect_housing_data:
            raise Http404
        self.forms = self.get_forms()
        if not self.forms:
            return HttpResponseRedirect(self.get_success_url())
        context = self.get_context_data(**kwargs)
        return self.render_to_response(context)

    def post(self, request, *args, **kwargs):
        if not self.event.collect_housing_data:
            raise Http404
        self.forms = self.get_forms()
        all_valid = True
        for form in self.forms:
            if not form.is_valid():
                all_valid = False
        if all_valid:
            for form in self.forms:
                form.save()
            return HttpResponseRedirect(self.get_success_url())
        context = self.get_context_data(**kwargs)
        return self.render_to_response(context)

    def get_success_url(self):
        kwargs = {
            'event_slug': self.event.slug,
            'organization_slug': self.event.organization.slug,
        }
        if self.kwargs.get('code') and not self.request.user.is_authenticated():
            kwargs['code'] = self.order.code
        return reverse('brambling_event_survey', kwargs=kwargs)

    def get_forms(self):
        memo_dict = {}
        kwargs = {
            'memo_dict': memo_dict,
        }
        if self.request.method == 'POST':
            kwargs['data'] = self.request.POST

        attendees = self.order.attendees.filter(housing_status=Attendee.NEED)
        if not attendees:
            raise Http404
        return [AttendeeHousingDataForm(prefix='form-{}-'.format(attendee.pk),
                                        instance=attendee,
                                        **kwargs)
                for attendee in attendees]

    def get_context_data(self, **kwargs):
        context = super(AttendeeHousingView, self).get_context_data(**kwargs)

        context.update({
            'event': self.event,
            'forms': self.forms,
        })
        return context


class SurveyDataView(OrderMixin, WorkflowMixin, UpdateView):
    template_name = 'brambling/event/order/survey.html'
    context_object_name = 'order'
    current_step_slug = 'survey'
    form_class = SurveyDataForm
    workflow_class = RegistrationWorkflow

    def get_object(self):
        return self.order

    def form_valid(self, form):
        self.object.survey_completed = True
        form.save()
        return super(SurveyDataView, self).form_valid(form)


class HostingView(OrderMixin, WorkflowMixin, UpdateView):
    template_name = 'brambling/event/order/hosting.html'
    form_class = HostingForm
    current_step_slug = 'hosting'
    workflow_class = RegistrationWorkflow

    def get_object(self):
        if not self.event.collect_housing_data:
            raise Http404
        try:
            return EventHousing.objects.select_related('home').get(
                event=self.event,
                order=self.order,
            )
        except EventHousing.DoesNotExist:
            return EventHousing(
                event=self.event,
                order=self.order,
                home=self.order.person.home if self.order.person_id is not None else None
            )

    def get_success_url(self):
        kwargs = {
            'event_slug': self.event.slug,
            'organization_slug': self.event.organization.slug,
        }
        if self.kwargs.get('code') and not self.request.user.is_authenticated():
            kwargs['code'] = self.order.code
        return reverse('brambling_event_order_summary', kwargs=kwargs)


class OrderEmailView(OrderMixin, WorkflowMixin, UpdateView):
    template_name = 'brambling/event/order/email.html'
    current_step_slug = 'email'
    workflow_class = RegistrationWorkflow

    def get_form_class(self):
        cls = forms.models.modelform_factory(Order, forms.ModelForm, fields=('email',))
        cls.base_fields['email'].required = True
        return cls

    def get_object(self):
        return self.order


class SummaryView(OrderMixin, WorkflowMixin, TemplateView):
    template_name = 'brambling/event/order/summary.html'
    current_step_slug = 'payment'
    workflow_class = RegistrationWorkflow

    def get(self, request, *args, **kwargs):
        self.summary_data = self.order.get_summary_data()
        self.net_balance = self.summary_data['net_balance']
        if self.net_balance > 0 or self.order.has_cart():
            self.get_forms()
        context = self.get_context_data(**kwargs)
        return self.render_to_response(context)

    def post(self, request, *args, **kwargs):
        self.summary_data = self.order.get_summary_data()
        self.net_balance = self.summary_data['net_balance']
        if self.net_balance == 0:
            valid = True
            payment = Transaction.objects.create(
                amount=0,
                method=Transaction.FAKE,
                transaction_type=Transaction.PURCHASE,
                is_confirmed=True,
                api_type=self.event.api_type,
                event=self.event,
                order=self.order,
            )
            self.order.mark_cart_paid(payment)
        else:
            self.get_forms()
            form = None
            valid = False
            if 'choose_card' in request.POST:
                # Get a choose form.
                form = self.choose_card_form
            if 'new_card' in request.POST:
                # Get a new form.
                form = self.new_card_form
            if 'dwolla' in request.POST:
                form = self.dwolla_form
            if 'check' in request.POST:
                form = self.check_form
            if form and form.is_valid():
                valid = True
                payment = form.save()
                self.order.mark_cart_paid(payment)
                if not self.event.is_frozen:
                    self.event.is_frozen = True
                    self.event.save()
                summary_data = self.order.get_summary_data()
                email_kwargs = {
                    'order': self.order,
                    'summary_data': summary_data,
                    'site': get_current_site(self.request),
                    'secure': self.request.is_secure()
                }
                OrderReceiptMailer(**email_kwargs).send()
                OrderAlertMailer(**email_kwargs).send()

                session_orders = self.request.session.get(ORDER_CODE_SESSION_KEY, {})
                if str(self.event.pk) in session_orders:
                    del session_orders[str(self.event.pk)]
                    self.request.session[ORDER_CODE_SESSION_KEY] = session_orders
            elif form:
                for error in form.non_field_errors():
                    messages.error(request, error)

        if valid:
            if not self.order.person:
                url = reverse('brambling_event_order_summary', kwargs={
                    'event_slug': self.event.slug,
                    'organization_slug': self.event.organization.slug,
                    'code': self.order.code
                })
                return HttpResponseRedirect(url)
            return HttpResponseRedirect('')
        context = self.get_context_data(**kwargs)
        return self.render_to_response(context)

    def get_forms(self):
        kwargs = {
            'order': self.order,
            'amount': self.net_balance,
        }
        choose_data = None
        new_data = None
        dwolla_data = None
        check_data = None
        if self.request.method == 'POST':
            if 'choose_card' in self.request.POST and self.event.stripe_connected():
                choose_data = self.request.POST
            elif 'new_card' in self.request.POST and self.event.stripe_connected():
                new_data = self.request.POST
            elif 'dwolla' in self.request.POST and self.event.dwolla_connected():
                dwolla_data = self.request.POST
            elif 'check' in self.request.POST and self.event.organization.check_payment_allowed:
                check_data = self.request.POST
        if self.event.stripe_connected():
            if self.order.person_id is not None:
                self.choose_card_form = SavedCardPaymentForm(data=choose_data, **kwargs)
            else:
                self.choose_card_form = None
            self.new_card_form = OneTimePaymentForm(data=new_data, user=self.request.user, **kwargs)
        if self.event.dwolla_connected():
            self.dwolla_form = DwollaPaymentForm(data=dwolla_data, user=self.request.user, **kwargs)
        if self.event.organization.check_payment_allowed:
            self.check_form = CheckPaymentForm(data=check_data, **kwargs)

    def get_context_data(self, **kwargs):
        context = super(SummaryView, self).get_context_data(**kwargs)

        context.update({
            'attendees': self.order.attendees.all(),
            'new_card_form': getattr(self, 'new_card_form', None),
            'choose_card_form': getattr(self, 'choose_card_form', None),
            'dwolla_form': getattr(self, 'dwolla_form', None),
            'check_form': getattr(self, 'check_form', None),
            'net_balance': self.net_balance,
            'STRIPE_PUBLISHABLE_KEY': getattr(settings,
                                              'STRIPE_PUBLISHABLE_KEY',
                                              ''),
            'STRIPE_TEST_PUBLISHABLE_KEY': getattr(settings,
                                                   'STRIPE_TEST_PUBLISHABLE_KEY',
                                                   ''),
        })
        user = self.request.user
        dwolla_obj = user if user.is_authenticated() else self.order
        dwolla_connected = dwolla_obj.dwolla_live_connected() if self.event.api_type == Event.LIVE else dwolla_obj.dwolla_test_connected()
        dwolla_can_connect = dwolla_obj.dwolla_live_can_connect() if self.event.api_type == Event.LIVE else dwolla_obj.dwolla_test_can_connect()
        if dwolla_can_connect:
            kwargs = {
                'event_slug': self.event.slug,
                'organization_slug': self.event.organization.slug,
            }
            if self.kwargs.get('code') and not self.request.user.is_authenticated():
                kwargs['code'] = self.order.code
            next_url = reverse('brambling_event_order_summary', kwargs=kwargs)
            context['dwolla_oauth_url'] = dwolla_customer_oauth_url(
                dwolla_obj, self.event.api_type, self.request, next_url)
        if dwolla_connected:
            context.update({
                'dwolla_is_connected': True,
                'dwolla_user_id': dwolla_obj.dwolla_user_id if self.event.api_type == Event.LIVE else dwolla_obj.dwolla_test_user_id
            })
        context.update(self.summary_data)
        return context<|MERGE_RESOLUTION|>--- conflicted
+++ resolved
@@ -27,7 +27,6 @@
 
 
 ORDER_CODE_SESSION_KEY = '_brambling_order_code'
-<<<<<<< HEAD
 
 
 class RactiveShopView(TemplateView):
@@ -48,8 +47,6 @@
         context['event'] = event
         context['editable_by_user'] = editable_by_user
         return context
-=======
->>>>>>> cb2f5a67
 
 
 class OrderStep(Step):
@@ -309,14 +306,7 @@
         return order
 
     def create_order(self):
-<<<<<<< HEAD
-        person = self.request.user if self.request.user.is_authenticated() else None
-
-        code = Order.get_valid_code(self.event)
-        order = Order.objects.create(event=self.event, person=person, code=code)
-=======
         order = self.event.create_order(self.request.user)
->>>>>>> cb2f5a67
 
         if not self.request.user.is_authenticated():
             session_orders = self.request.session.get(ORDER_CODE_SESSION_KEY, {})
