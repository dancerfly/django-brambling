--- conflicted
+++ resolved
@@ -74,26 +74,7 @@
         valid_statuses = (BoughtItem.RESERVED, BoughtItem.UNPAID, BoughtItem.BOUGHT)
         with_count = order.attendees.filter(bought_items__status__in=valid_statuses).distinct().count()
         if with_count != total_count:
-<<<<<<< HEAD
             errors.append('All attendees must have at least one item')
-=======
-            errors.append('All attendees must have exactly one pass')
-
-        # Attendees may not have more than one pass.
-        attendees = order.attendees.filter(
-            bought_items__item_option__item__category=Item.PASS
-        ).distinct().annotate(
-            Count('bought_items')
-        ).filter(
-            bought_items__count__gte=2
-        )
-        if len(attendees) > 0:
-            if len(attendees) == 1:
-                error = '{} has too many passes (more than one).'.format(attendees[0])
-            else:
-                error = 'The following attendees have too many passes (more than one): ' + ", ".join((a.get_full_name() for a in attendees))
-            errors.append(error)
->>>>>>> 6eaeab5f
 
         # All attendees must have basic data filled out.
         missing_data = order.attendees.filter(basic_completed=False)
