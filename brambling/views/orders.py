from django.conf import settings
from django.contrib import messages
from django.contrib.sites.shortcuts import get_current_site
from django.core.exceptions import SuspiciousOperation
from django.core.urlresolvers import reverse
from django.db.models import Q
from django.http import HttpResponseRedirect, Http404, JsonResponse
from django.shortcuts import get_object_or_404
from django.utils import timezone
from django.utils.decorators import method_decorator
from django.views.decorators.csrf import ensure_csrf_cookie
from django.views.generic import TemplateView, View, UpdateView, FormView
import floppyforms.__future__ as forms

from brambling.forms.orders import (SavedCardPaymentForm, OneTimePaymentForm,
                                    HostingForm, AttendeeBasicDataForm,
                                    AttendeeHousingDataForm, DwollaPaymentForm,
                                    SurveyDataForm, CheckPaymentForm, TransferForm)
from brambling.mail import OrderReceiptMailer, OrderAlertMailer
from brambling.models import (BoughtItem, ItemOption, Discount, Order,
                              Attendee, EventHousing, Event, Transaction,
                              Invite)
from brambling.utils.payment import dwolla_customer_oauth_url
from brambling.views.utils import (get_event_admin_nav, ajax_required,
                                   clear_expired_carts, Workflow, Step,
                                   WorkflowMixin)


<<<<<<< HEAD
=======
ORDER_CODE_SESSION_KEY = '_brambling_order_code'


class RactiveShopView(TemplateView):
    current_step_slug = 'shop'
    template_name = 'brambling/event/order/register.html'

    def get_context_data(self, **kwargs):
        context = super(RactiveShopView, self).get_context_data(**kwargs)
        event = get_object_or_404(Event.objects.select_related('organization'),
                                  slug=kwargs['event_slug'],
                                  organization__slug=kwargs['organization_slug'])

        editable_by_user = event.editable_by(self.request.user)

        if not event.is_published and not editable_by_user:
            raise Http404

        clear_expired_carts(event)
        try:
            order = Order.objects.get(event=event, person=self.request.user)
        except:
            order = None

        # TODO: This will never allow anonymous users to get past the
        # shopping page, because their orders are stored in the session.
        # Probably we need to refactor OrderViewSet.create() to make an
        # Order.objects.from_request() method that gets used across the board.
        # And/or find a better way to store workflow information.

        context['event'] = event
        context['editable_by_user'] = editable_by_user
        context['workflow'] = RegistrationWorkflow(event=event, order=order)
        context['code_in_url'] = (True if self.kwargs.get('code') and
                                  not self.request.user.is_authenticated() else False)
        return context


>>>>>>> 36a2358a
class OrderStep(Step):
    view_name = None

    @property
    def url(self):
        kwargs = {
            'event_slug': self.workflow.event.slug,
            'organization_slug': self.event.organization.slug,
        }
        if self.workflow.order.person_id is None:
            kwargs['code'] = self.workflow.order.code
        return reverse(self.view_name, kwargs=kwargs)


class ShopStep(OrderStep):
    name = 'Shop'
    slug = 'shop'
    view_name = 'brambling_event_shop'

    def _is_completed(self):
        order = self.workflow.order
        if not order:
            return False
        return order.cart_start_time is not None or order.bought_items.exists()


class AttendeeStep(OrderStep):
    name = 'Attendees'
    slug = 'attendees'
    view_name = 'brambling_event_attendee_list'

    def _is_completed(self):
        if not self.workflow.order:
            return False
        return not self.workflow.order.bought_items.filter(attendee__isnull=True).exclude(status__in=(BoughtItem.REFUNDED, BoughtItem.TRANSFERRED)).exists()

    def get_errors(self):
        errors = []
        order = self.workflow.order
        # All attendees must have at least one non-refunded item
        total_count = order.attendees.count()
        valid_statuses = (BoughtItem.RESERVED, BoughtItem.UNPAID, BoughtItem.BOUGHT)
        with_count = order.attendees.filter(bought_items__status__in=valid_statuses).distinct().count()
        if with_count != total_count:
            errors.append('All attendees must have at least one item')

        # All attendees must have basic data filled out.
        missing_data = order.attendees.filter(basic_completed=False)
        if len(missing_data) > 0:
            if len(missing_data) == 1:
                error = '{} is missing basic data'.format(missing_data[0])
            else:
                error = 'The following attendees are missing basic data: ' + ", ".join(missing_data)
            errors.append(error)

        # All items must be assigned to an attendee.
        if order.bought_items.filter(attendee__isnull=True).exclude(status__in=(BoughtItem.REFUNDED, BoughtItem.TRANSFERRED)).exists():
            errors.append('All items in order must be assigned to an attendee.')
        return errors


class HousingStep(OrderStep):
    name = 'Housing'
    slug = 'housing'
    view_name = 'brambling_event_attendee_housing'

    @classmethod
    def include_in(cls, workflow):
        return workflow.event.collect_housing_data

    def is_active(self):
        if not self.workflow.order:
            return False
        if not hasattr(self, '_active'):
            self._active = self.workflow.order.attendees.filter(housing_status=Attendee.NEED).exists()
        return self._active

    def _is_completed(self):
        if not self.workflow.order:
            return False
        return not self.workflow.order.attendees.filter(
            housing_status=Attendee.NEED,
            housing_completed=False
        ).exists()

    def get_errors(self):
        errors = []
        order = self.workflow.order

        missing_housing = order.attendees.filter(housing_status=Attendee.NEED,
                                                 housing_completed=False).exists()
        if missing_housing:
            errors.append("Some attendees are missing housing data.")
        return errors


class SurveyStep(OrderStep):
    name = 'Survey'
    slug = 'survey'
    view_name = 'brambling_event_survey'

    @classmethod
    def include_in(cls, workflow):
        return workflow.event.collect_survey_data

    def _is_completed(self):
        if not self.workflow.order:
            return False
        return self.workflow.order.survey_completed


class HostingStep(OrderStep):
    name = 'Hosting'
    slug = 'hosting'
    view_name = 'brambling_event_hosting'

    @classmethod
    def include_in(cls, workflow):
        return workflow.event.collect_housing_data

    def is_active(self):
        if not self.workflow.order:
            return False
        if not hasattr(self, '_active'):
            self._active = self.workflow.order.attendees.exclude(housing_status=Attendee.NEED).exists()
        return self._active

    def _is_completed(self):
        if not self.workflow.order:
            return False
        return (not self.workflow.order.providing_housing) or EventHousing.objects.filter(
            event=self.workflow.event,
            order=self.workflow.order
        ).exists()


class OrderEmailStep(OrderStep):
    name = 'Email'
    slug = 'email'
    view_name = 'brambling_event_order_email'

    @classmethod
    def include_in(cls, workflow):
        return workflow.order is None or workflow.order.person is None

    def _is_completed(self):
        if not self.workflow.order:
            return False
        return bool(self.workflow.order.email)


class PaymentStep(OrderStep):
    name = 'Payment'
    slug = 'payment'
    view_name = 'brambling_event_order_summary'

    def _is_completed(self):
        return False


class RegistrationWorkflow(Workflow):
    step_classes = [ShopStep, AttendeeStep, HousingStep, SurveyStep,
                    HostingStep, OrderEmailStep, PaymentStep]


class ShopWorkflow(Workflow):
    step_classes = [ShopStep, AttendeeStep, HousingStep, HostingStep, PaymentStep]


class SurveyWorkflow(Workflow):
    step_classes = [SurveyStep, PaymentStep]


class HostingWorkflow(Workflow):
    step_classes = [HostingStep, PaymentStep]


class OrderMixin(object):
    current_step_slug = None

    def dispatch(self, request, *args, **kwargs):
        self.event = get_object_or_404(Event.objects.select_related('organization'),
                                       slug=kwargs['event_slug'],
                                       organization__slug=kwargs['organization_slug'])
        if not self.event.viewable_by(request.user):
            raise Http404

        try:
            self.order = self.get_order()
        except Order.DoesNotExist:
            raise Http404

        if self.order and self.order.cart_is_expired():
            self.order.delete_cart()
        return super(OrderMixin, self).dispatch(request, *args, **kwargs)

    def get_order(self, create=False):
        order_kwargs = {
            'event': self.event,
            'request': self.request,
            'code': self.kwargs.get('code'),
            'create': create,
        }
        try:
            return Order.objects.for_request(**order_kwargs)[0]
        except SuspiciousOperation:
            raise Http404("Order does not belong to current user.")
        except Order.DoesNotExist:
            if self.kwargs.get('code'):
                raise Http404("Order doesn't exist or belongs to an anonymous user and can't be reassigned.")
            return None

    def get_context_data(self, **kwargs):
        context = super(OrderMixin, self).get_context_data(**kwargs)
        context.update({
            'event': self.event,
            'order': self.order,
            # Use codes if a code was used and there's no authenticated user.
            'code_in_url': (True if self.kwargs.get('code') and
                            not self.request.user.is_authenticated() else False),
            'event_admin_nav': get_event_admin_nav(self.event, self.request),
            'site': get_current_site(self.request),
            'workflow': self.workflow,
            'current_step': self.current_step,
            'next_step': self.current_step.next_step if self.current_step else None,
        })
        return context

    def get_workflow_kwargs(self):
        # Only used if this is combined with WorkflowMixin.
        return {
            'event': self.event,
            'order': self.order
        }

    def get_reverse_kwargs(self):
        # Only used if this is combined with WorkflowMixin.
        kwargs = {
            'event_slug': self.event.slug,
            'organization_slug': self.event.organization.slug,
        }
        if self.kwargs.get('code'):
            kwargs['code'] = self.order.code
        return kwargs


class AddToOrderView(OrderMixin, View):
    @method_decorator(ajax_required)
    def post(self, request, *args, **kwargs):
        clear_expired_carts(self.event)

        try:
            item_option = ItemOption.objects.get(item__event=self.event,
                                                 pk=kwargs['pk'])
        except ItemOption.DoesNotExist:
            raise Http404

        # If a total number is set and has been reached, the item is sold out.
        if item_option.total_number is not None and item_option.remaining <= 0:
            return JsonResponse({'success': False, 'error': 'That item is sold out.'})

        self.order.add_to_cart(item_option)
        return JsonResponse({'success': True})

    def get_order(self, create=True):
        return super(AddToOrderView, self).get_order(create)


class RemoveFromOrderView(View):
    @method_decorator(ajax_required)
    def post(self, request, *args, **kwargs):
        try:
            bought_item = BoughtItem.objects.get(pk=kwargs['pk'])
        except BoughtItem.DoesNotExist:
            return JsonResponse({'success': True})

        if ((request.user.is_authenticated() and not bought_item.order.person == request.user) or
                (not request.user.is_authenticated() and bought_item.order.person is not None)):
            return JsonResponse({'error': "You do not own that item."}, status=403)

        bought_item.order.remove_from_cart(bought_item)

        return JsonResponse({'success': True})


class ApplyDiscountView(OrderMixin, View):
    @method_decorator(ajax_required)
    def post(self, request, *args, **kwargs):
        discounts = Discount.objects.filter(
            code=kwargs['discount'],
            event=self.event
        )
        now = timezone.now()
        try:
            discount = discounts.filter(
                (Q(available_start__lte=now) |
                 Q(available_start__isnull=True)),
                (Q(available_end__gte=now) |
                 Q(available_end__isnull=True))
            ).get()
        except Discount.DoesNotExist:
            return JsonResponse({
                'success': False,
                'errors': {
                    'discount': ("No discount with that code is currently "
                                 "active for this event.")
                },
            })

        created = self.order.add_discount(discount, force=False)
        if created:
            return JsonResponse({
                'success': True,
                'name': discount.name,
                'code': discount.code,
            })
        return JsonResponse({
            'success': True,
        })

    def get_order(self, create=True):
        return super(ApplyDiscountView, self).get_order(create)


class ChooseItemsView(OrderMixin, WorkflowMixin, TemplateView):
    template_name = 'brambling/event/order/shop.html'
    current_step_slug = 'shop'
    workflow_class = RegistrationWorkflow

    @method_decorator(ensure_csrf_cookie)
    def dispatch(self, *args, **kwargs):
        return super(ChooseItemsView, self).dispatch(*args, **kwargs)

    def get_context_data(self, **kwargs):
        context = super(ChooseItemsView, self).get_context_data(**kwargs)
        clear_expired_carts(self.event)
        now = timezone.now()
        item_options = ItemOption.objects.filter(
            available_start__lte=now,
            available_end__gte=now,
            item__event=self.event,
        ).order_by('item', 'order').extra(select={
            'taken': """
SELECT COUNT(*) FROM brambling_boughtitem WHERE
brambling_boughtitem.item_option_id = brambling_itemoption.id AND
brambling_boughtitem.status != 'refunded'
"""
        })

        context['item_options'] = item_options
        if self.order is not None:
            context['discounts'] = Discount.objects.filter(
                orderdiscount__order=self.order).distinct()
        return context


class AttendeesView(OrderMixin, WorkflowMixin, TemplateView):
    template_name = 'brambling/event/order/attendees.html'
    current_step_slug = 'attendees'
    workflow_class = RegistrationWorkflow

    def get(self, request, *args, **kwargs):
        self.attendees = self.order.attendees.all()
        if self.attendees:
            return self.render_to_response(self.get_context_data())

        kwargs = {
            'event_slug': self.event.slug,
            'organization_slug': self.event.organization.slug,
        }
        if self.kwargs.get('code') and not self.request.user.is_authenticated():
            kwargs['code'] = self.order.code
        return HttpResponseRedirect(reverse('brambling_event_attendee_add',
                                            kwargs=kwargs))

    def get_context_data(self, **kwargs):
        context = super(AttendeesView, self).get_context_data(**kwargs)

        context.update({
            'errors': self.current_step.errors,
            'attendees': self.attendees,
            'unassigned_items': self.order.bought_items.filter(
                attendee__isnull=True
            ).exclude(
                status__in=(BoughtItem.REFUNDED, BoughtItem.TRANSFERRED),
            ).order_by('item_name', 'item_option_name'),
        })
        return context


class AttendeeBasicDataView(OrderMixin, WorkflowMixin, UpdateView):
    template_name = 'brambling/event/order/attendee_basic_data.html'
    form_class = AttendeeBasicDataForm
    current_step_slug = 'attendees'
    workflow_class = RegistrationWorkflow
    model = Attendee

    def get_object(self):
        if 'pk' not in self.kwargs:
            return None
        return super(AttendeeBasicDataView, self).get_object()

    def get_form_class(self):
        fields = ('given_name', 'middle_name', 'surname', 'name_order', 'email',
                  'phone', 'liability_waiver', 'photo_consent')
        if self.event.collect_housing_data:
            fields += ('housing_status',)
        return forms.models.modelform_factory(Attendee, self.form_class, fields=fields)

    def get_initial(self):
        initial = super(AttendeeBasicDataView, self).get_initial()
        if self.order.attendees.count() == 0 and self.request.user.is_authenticated():
            person = self.request.user
            initial.update({
                'given_name': person.given_name,
                'middle_name': person.middle_name,
                'surname': person.surname,
                'name_order': person.name_order,
                'email': person.email,
                'phone': person.phone
            })
        return initial

    def get_form_kwargs(self):
        kwargs = super(AttendeeBasicDataView, self).get_form_kwargs()
        kwargs['order'] = self.order
        return kwargs

    def form_valid(self, form):
        if (self.request.user.is_authenticated() and
                form.instance.email == self.request.user.email):
            form.instance.person = self.request.user
        return super(AttendeeBasicDataView, self).form_valid(form)

    def get_context_data(self, **kwargs):
        context = super(AttendeeBasicDataView, self).get_context_data(**kwargs)
        context.update({
            'attendees': Attendee.objects.filter(order=self.order).order_by('pk')
        })
        return context


class AttendeeHousingView(OrderMixin, WorkflowMixin, TemplateView):
    template_name = 'brambling/event/order/attendee_housing.html'
    current_step_slug = 'housing'
    workflow_class = RegistrationWorkflow

    def get(self, request, *args, **kwargs):
        if not self.event.collect_housing_data:
            raise Http404
        self.forms = self.get_forms()
        if not self.forms:
            return HttpResponseRedirect(self.get_success_url())
        context = self.get_context_data(**kwargs)
        return self.render_to_response(context)

    def post(self, request, *args, **kwargs):
        if not self.event.collect_housing_data:
            raise Http404
        self.forms = self.get_forms()
        all_valid = True
        for form in self.forms:
            if not form.is_valid():
                all_valid = False
        if all_valid:
            for form in self.forms:
                form.save()
            return HttpResponseRedirect(self.get_success_url())
        context = self.get_context_data(**kwargs)
        return self.render_to_response(context)

    def get_success_url(self):
        kwargs = {
            'event_slug': self.event.slug,
            'organization_slug': self.event.organization.slug,
        }
        if self.kwargs.get('code') and not self.request.user.is_authenticated():
            kwargs['code'] = self.order.code
        return reverse('brambling_event_survey', kwargs=kwargs)

    def get_forms(self):
        memo_dict = {}
        kwargs = {
            'memo_dict': memo_dict,
        }
        if self.request.method == 'POST':
            kwargs['data'] = self.request.POST

        attendees = self.order.attendees.filter(housing_status=Attendee.NEED)
        if not attendees:
            raise Http404
        return [AttendeeHousingDataForm(prefix='form-{}-'.format(attendee.pk),
                                        instance=attendee,
                                        **kwargs)
                for attendee in attendees]

    def get_context_data(self, **kwargs):
        context = super(AttendeeHousingView, self).get_context_data(**kwargs)

        context.update({
            'event': self.event,
            'forms': self.forms,
        })
        return context


class SurveyDataView(OrderMixin, WorkflowMixin, UpdateView):
    template_name = 'brambling/event/order/survey.html'
    context_object_name = 'order'
    current_step_slug = 'survey'
    form_class = SurveyDataForm
    workflow_class = RegistrationWorkflow

    def get_object(self):
        return self.order

    def form_valid(self, form):
        self.object.survey_completed = True
        form.save()
        return super(SurveyDataView, self).form_valid(form)


class HostingView(OrderMixin, WorkflowMixin, UpdateView):
    template_name = 'brambling/event/order/hosting.html'
    form_class = HostingForm
    current_step_slug = 'hosting'
    workflow_class = RegistrationWorkflow

    def get_object(self):
        if not self.event.collect_housing_data:
            raise Http404
        try:
            return EventHousing.objects.select_related('home').get(
                event=self.event,
                order=self.order,
            )
        except EventHousing.DoesNotExist:
            return EventHousing(
                event=self.event,
                order=self.order,
                home=self.order.person.home if self.order.person_id is not None else None
            )

    def get_success_url(self):
        kwargs = {
            'event_slug': self.event.slug,
            'organization_slug': self.event.organization.slug,
        }
        if self.kwargs.get('code') and not self.request.user.is_authenticated():
            kwargs['code'] = self.order.code
        return reverse('brambling_event_order_summary', kwargs=kwargs)


class OrderEmailView(OrderMixin, WorkflowMixin, UpdateView):
    template_name = 'brambling/event/order/email.html'
    current_step_slug = 'email'
    workflow_class = RegistrationWorkflow

    def get_form_class(self):
        cls = forms.models.modelform_factory(Order, forms.ModelForm, fields=('email',))
        cls.base_fields['email'].required = True
        return cls

    def get_object(self):
        return self.order


class SummaryView(OrderMixin, WorkflowMixin, TemplateView):
    template_name = 'brambling/event/order/summary.html'
    current_step_slug = 'payment'
    workflow_class = RegistrationWorkflow

    def get(self, request, *args, **kwargs):
        self.summary_data = self.order.get_summary_data()
        self.net_balance = self.summary_data['net_balance']
        if self.net_balance > 0 or self.order.has_cart():
            self.get_forms()
        context = self.get_context_data(**kwargs)
        return self.render_to_response(context)

    def post(self, request, *args, **kwargs):
        self.summary_data = self.order.get_summary_data()
        self.net_balance = self.summary_data['net_balance']
        if self.net_balance == 0:
            valid = True
            payment = Transaction.objects.create(
                amount=0,
                method=Transaction.FAKE,
                transaction_type=Transaction.PURCHASE,
                is_confirmed=True,
                api_type=self.event.api_type,
                event=self.event,
                order=self.order,
            )
            self.order.mark_cart_paid(payment)
        else:
            self.get_forms()
            form = None
            valid = False
            if 'choose_card' in request.POST:
                # Get a choose form.
                form = self.choose_card_form
            if 'new_card' in request.POST:
                # Get a new form.
                form = self.new_card_form
            if 'dwolla' in request.POST:
                form = self.dwolla_form
            if 'check' in request.POST:
                form = self.check_form
            if form and form.is_valid():
                valid = True
                payment = form.save()
                self.order.mark_cart_paid(payment)
                if not self.event.is_frozen:
                    self.event.is_frozen = True
                    self.event.save()
                summary_data = self.order.get_summary_data()
                email_kwargs = {
                    'order': self.order,
                    'summary_data': summary_data,
                    'site': get_current_site(self.request),
                    'secure': self.request.is_secure()
                }
                OrderReceiptMailer(**email_kwargs).send()
                OrderAlertMailer(**email_kwargs).send()

                Order.objects._clear_session(self.event, self.request)
            elif form:
                for error in form.non_field_errors():
                    messages.error(request, error)

        if valid:
            if not self.order.person:
                url = reverse('brambling_event_order_summary', kwargs={
                    'event_slug': self.event.slug,
                    'organization_slug': self.event.organization.slug,
                    'code': self.order.code
                })
                return HttpResponseRedirect(url)
            return HttpResponseRedirect('')
        context = self.get_context_data(**kwargs)
        return self.render_to_response(context)

    def get_forms(self):
        kwargs = {
            'order': self.order,
            'amount': self.net_balance,
        }
        choose_data = None
        new_data = None
        dwolla_data = None
        check_data = None
        if self.request.method == 'POST':
            if 'choose_card' in self.request.POST and self.event.stripe_connected():
                choose_data = self.request.POST
            elif 'new_card' in self.request.POST and self.event.stripe_connected():
                new_data = self.request.POST
            elif 'dwolla' in self.request.POST and self.event.dwolla_connected():
                dwolla_data = self.request.POST
            elif 'check' in self.request.POST and self.event.organization.check_payment_allowed:
                check_data = self.request.POST
        if self.event.stripe_connected():
            if self.order.person_id is not None:
                self.choose_card_form = SavedCardPaymentForm(data=choose_data, **kwargs)
            else:
                self.choose_card_form = None
            self.new_card_form = OneTimePaymentForm(data=new_data, user=self.request.user, **kwargs)
        if self.event.dwolla_connected():
            self.dwolla_form = DwollaPaymentForm(data=dwolla_data, user=self.request.user, **kwargs)
        if self.event.organization.check_payment_allowed:
            self.check_form = CheckPaymentForm(data=check_data, **kwargs)

    def get_context_data(self, **kwargs):
        context = super(SummaryView, self).get_context_data(**kwargs)

        context.update({
            'attendees': self.order.attendees.all(),
            'new_card_form': getattr(self, 'new_card_form', None),
            'choose_card_form': getattr(self, 'choose_card_form', None),
            'dwolla_form': getattr(self, 'dwolla_form', None),
            'check_form': getattr(self, 'check_form', None),
            'net_balance': self.net_balance,
            'STRIPE_PUBLISHABLE_KEY': getattr(settings,
                                              'STRIPE_PUBLISHABLE_KEY',
                                              ''),
            'STRIPE_TEST_PUBLISHABLE_KEY': getattr(settings,
                                                   'STRIPE_TEST_PUBLISHABLE_KEY',
                                                   ''),
        })
        user = self.request.user
        dwolla_obj = user if user.is_authenticated() else self.order
        dwolla_connected = dwolla_obj.dwolla_live_connected() if self.event.api_type == Event.LIVE else dwolla_obj.dwolla_test_connected()
        dwolla_can_connect = dwolla_obj.dwolla_live_can_connect() if self.event.api_type == Event.LIVE else dwolla_obj.dwolla_test_can_connect()
        if dwolla_can_connect:
            kwargs = {
                'event_slug': self.event.slug,
                'organization_slug': self.event.organization.slug,
            }
            if self.kwargs.get('code') and not self.request.user.is_authenticated():
                kwargs['code'] = self.order.code
            next_url = reverse('brambling_event_order_summary', kwargs=kwargs)
            context['dwolla_oauth_url'] = dwolla_customer_oauth_url(
                dwolla_obj, self.event.api_type, self.request, next_url)
        if dwolla_connected:
            context.update({
                'dwolla_is_connected': True,
                'dwolla_user_id': dwolla_obj.dwolla_user_id if self.event.api_type == Event.LIVE else dwolla_obj.dwolla_test_user_id
            })
        context.update(self.summary_data)
        return context


class TransferView(OrderMixin, WorkflowMixin, FormView):
    form_class = TransferForm
    template_name = 'brambling/event/order/transfer.html'
    workflow_class = RegistrationWorkflow
    current_step_slug = 'payment'

    def get_initial(self):
        return self.request.GET

    def get_form_kwargs(self):
        kwargs = super(TransferView, self).get_form_kwargs()
        kwargs.update({
            'order': self.order,
        })
        return kwargs

    def form_valid(self, form):
        invite, created = Invite.objects.get_or_create_invite(
            email=form.cleaned_data['email'],
            user=self.request.user if self.request.user.is_authenticated() else None,
            kind=Invite.TRANSFER,
            content_id=form.cleaned_data['bought_item'].pk,
        )
        if created:
            invite.send(
                content=form.cleaned_data['bought_item'],
                secure=self.request.is_secure(),
                site=get_current_site(self.request)
            )
        return super(TransferView, self).form_valid(form)

    def get_success_url(self):
        return reverse('brambling_event_order_summary', kwargs=self.kwargs)<|MERGE_RESOLUTION|>--- conflicted
+++ resolved
@@ -26,11 +26,6 @@
                                    WorkflowMixin)
 
 
-<<<<<<< HEAD
-=======
-ORDER_CODE_SESSION_KEY = '_brambling_order_code'
-
-
 class RactiveShopView(TemplateView):
     current_step_slug = 'shop'
     template_name = 'brambling/event/order/register.html'
@@ -66,7 +61,6 @@
         return context
 
 
->>>>>>> 36a2358a
 class OrderStep(Step):
     view_name = None
 
