from django.conf import settings
from django.contrib import messages
from django.contrib.sites.shortcuts import get_current_site
from django.core.urlresolvers import reverse
from django.db.models import Count, Q
from django.http import HttpResponseRedirect, Http404, JsonResponse
from django.shortcuts import get_object_or_404
from django.utils import timezone
from django.utils.crypto import get_random_string
from django.utils.decorators import method_decorator
from django.views.decorators.csrf import ensure_csrf_cookie
from django.views.generic import TemplateView, View, UpdateView
import floppyforms.__future__ as forms

from brambling.forms.orders import (SavedCardPaymentForm, OneTimePaymentForm,
                                    HostingForm, AttendeeBasicDataForm,
                                    AttendeeHousingDataForm, DwollaPaymentForm,
                                    SurveyDataForm, CheckPaymentForm)
from brambling.mail import send_order_receipt, send_order_alert
from brambling.models import (Item, BoughtItem, ItemOption,
                              BoughtItemDiscount, Discount, Order,
                              Attendee, EventHousing, Event, Transaction)
from brambling.utils.payment import dwolla_customer_oauth_url
from brambling.views.utils import (get_event_admin_nav, ajax_required,
                                   clear_expired_carts, Workflow, Step,
                                   WorkflowMixin)


ORDER_CODE_SESSION_KEY = '_brambling_order_code'
ORDER_CODE_ALLOWED_CHARS = 'abcdefghijkmnpqrstuvwxyzABCDEFGHJKLMNPQRSTUVWXYZ23456789'


class OrderStep(Step):
    view_name = None

    @property
    def url(self):
        kwargs = {
            'event_slug': self.workflow.event.slug,
            'organization_slug': self.event.organization.slug,
        }
        if self.workflow.order.person_id is None:
            kwargs['code'] = self.workflow.order.code
        return reverse(self.view_name, kwargs=kwargs)


class ShopStep(OrderStep):
    name = 'Shop'
    slug = 'shop'
    view_name = 'brambling_event_shop'

    def _is_completed(self):
        order = self.workflow.order
        if not order:
            return False
        return order.cart_start_time is not None or order.bought_items.exists()


class AttendeeStep(OrderStep):
    name = 'Attendees'
    slug = 'attendees'
    view_name = 'brambling_event_attendee_list'

    def _is_completed(self):
        if not self.workflow.order:
            return False
        return not self.workflow.order.bought_items.filter(attendee__isnull=True).exists()

    def get_errors(self):
        errors = []
        order = self.workflow.order
        # All attendees must have at least one class or pass
        total_count = order.attendees.count()
        with_count = order.attendees.filter(bought_items__item_option__item__category=Item.PASS).count()
        if with_count != total_count:
            errors.append('All attendees must have exactly one pass')

        # Attendees may not have more than one pass.
        attendees = order.attendees.filter(
            bought_items__item_option__item__category=Item.PASS
        ).distinct().annotate(
            Count('bought_items')
        ).filter(
            bought_items__count__gte=2
        )
        if len(attendees) > 0:
            if len(attendees) == 1:
                error = '{} has too many passes (more than one).'.format(attendees[0])
            else:
                error = 'The following attendees have too many passes (more than one): ' + ", ".join(attendees)
            errors.append(error)

        # All attendees must have basic data filled out.
        missing_data = order.attendees.filter(basic_completed=False)
        if len(missing_data) > 0:
            if len(missing_data) == 1:
                error = '{} is missing basic data'.format(missing_data[0])
            else:
                error = 'The following attendees are missing basic data: ' + ", ".join(missing_data)
            errors.append(error)

        # All items must be assigned to an attendee.
        if order.bought_items.filter(attendee__isnull=True).exists():
            errors.append('All items in order must be assigned to an attendee.')
        return errors


class HousingStep(OrderStep):
    name = 'Housing'
    slug = 'housing'
    view_name = 'brambling_event_attendee_housing'

    @classmethod
    def include_in(cls, workflow):
        return workflow.event.collect_housing_data

    def is_active(self):
        if not self.workflow.order:
            return False
        if not hasattr(self, '_active'):
            self._active = self.workflow.order.attendees.filter(housing_status=Attendee.NEED).exists()
        return self._active

    def _is_completed(self):
        if not self.workflow.order:
            return False
        return not self.workflow.order.attendees.filter(
            housing_status=Attendee.NEED,
            housing_completed=False
        ).exists()

    def get_errors(self):
        errors = []
        order = self.workflow.order

        missing_housing = order.attendees.filter(housing_status=Attendee.NEED,
                                                 housing_completed=False).exists()
        if missing_housing:
            errors.append("Some attendees are missing housing data.")
        return errors


class SurveyStep(OrderStep):
    name = 'Survey'
    slug = 'survey'
    view_name = 'brambling_event_survey'

    @classmethod
    def include_in(cls, workflow):
        return workflow.event.collect_survey_data

    def _is_completed(self):
        if not self.workflow.order:
            return False
        return self.workflow.order.survey_completed


class HostingStep(OrderStep):
    name = 'Hosting'
    slug = 'hosting'
    view_name = 'brambling_event_hosting'

    @classmethod
    def include_in(cls, workflow):
        return workflow.event.collect_housing_data

    def is_active(self):
        if not self.workflow.order:
            return False
        if not hasattr(self, '_active'):
            self._active = self.workflow.order.attendees.exclude(housing_status=Attendee.NEED).exists()
        return self._active

    def _is_completed(self):
        if not self.workflow.order:
            return False
        return (not self.workflow.order.providing_housing) or EventHousing.objects.filter(
            event=self.workflow.event,
            order=self.workflow.order
        ).exists()


class OrderEmailStep(OrderStep):
    name = 'Email'
    slug = 'email'
    view_name = 'brambling_event_order_email'

    @classmethod
    def include_in(cls, workflow):
        return workflow.order is None or workflow.order.person is None

    def _is_completed(self):
        if not self.workflow.order:
            return False
        return bool(self.workflow.order.email)


class PaymentStep(OrderStep):
    name = 'Payment'
    slug = 'payment'
    view_name = 'brambling_event_order_summary'

    def _is_completed(self):
        return False


class RegistrationWorkflow(Workflow):
    step_classes = [ShopStep, AttendeeStep, HousingStep, SurveyStep,
                    HostingStep, OrderEmailStep, PaymentStep]


class ShopWorkflow(Workflow):
    step_classes = [ShopStep, AttendeeStep, HousingStep, HostingStep, PaymentStep]


class SurveyWorkflow(Workflow):
    step_classes = [SurveyStep, PaymentStep]


class HostingWorkflow(Workflow):
    step_classes = [HostingStep, PaymentStep]


class OrderMixin(object):
    current_step_slug = None

    def dispatch(self, request, *args, **kwargs):
        self.event = get_object_or_404(Event.objects.select_related('organization'),
                                       slug=kwargs['event_slug'],
                                       organization__slug=kwargs['organization_slug'])
        if not self.event.viewable_by(request.user):
            raise Http404

        try:
            self.order = self.get_order()
        except Order.DoesNotExist:
            raise Http404

        if self.order and self.order.cart_is_expired():
            self.order.delete_cart()
        return super(OrderMixin, self).dispatch(request, *args, **kwargs)

    def get_order(self):
        order_kwargs = {
            'event': self.event,
            'person': self.request.user if self.request.user.is_authenticated() else None,
        }
        code_in_url = False
        order = None
        session_orders = self.request.session.get(ORDER_CODE_SESSION_KEY, {})

        if self.kwargs.get('code'):
            if str(self.event.pk) in session_orders:
                del session_orders[str(self.event.pk)]
            order_kwargs['code'] = self.kwargs['code']
            code_in_url = True
        elif str(self.event.pk) in session_orders:
            order_kwargs['code'] = session_orders[str(self.event.pk)]
        try:
            if order_kwargs['person'] or order_kwargs.get('code'):
                order = Order.objects.get(**order_kwargs)
        except Order.DoesNotExist:
            # If it was in the URL, re-raise the error.
            if code_in_url:
                raise

            # Also be sure to remove the code from the session,
            # if that's what they were using.
            if order_kwargs.get('code'):
                del session_orders[str(self.event.pk)]

                # If the user is authenticated, try to get the order
                # they have for this event. Maybe the code snuck in there
                # somehow?
                if self.request.user.is_authenticated():
                    try:
                        order = Order.objects.get(
                            event=self.event,
                            person=self.request.user
                        )
                    except Order.DoesNotExist:
                        # See if the order exists and belongs to an
                        # unauthenticated user. If so, and if that user hasn't
                        # checked out yet, assume that the user created an
                        # account mid-order and re-assign it.
                        try:
                            order = Order.objects.extra(select={
                                'pending_count': """
                                    SELECT COUNT(*) FROM brambling_boughtitem WHERE
                                    brambling_boughtitem.order_id = brambling_order.id AND
                                    brambling_boughtitem.status IN ('reserved', 'unpaid')
                                """
                            }, where=['pending_count > 0']).get(
                                event=self.event,
                                person__isnull=True,
                                code=order_kwargs['code']
                            )
                        except Order.DoesNotExist:
                            pass
                        else:
                            order.person = self.request.user
                            order.save()
        return order

    def create_order(self):
        person = self.request.user if self.request.user.is_authenticated() else None
        code = get_random_string(8, ORDER_CODE_ALLOWED_CHARS)

        while Order.objects.filter(event=self.event, code=code).exists():
            code = get_random_string(8, ORDER_CODE_ALLOWED_CHARS)
        order = Order.objects.create(event=self.event, person=person, code=code)

        if not self.request.user.is_authenticated():
            session_orders = self.request.session.get(ORDER_CODE_SESSION_KEY, {})
            session_orders[str(self.event.pk)] = code
            self.request.session[ORDER_CODE_SESSION_KEY] = session_orders
        return order

    def get_context_data(self, **kwargs):
        context = super(OrderMixin, self).get_context_data(**kwargs)
        context.update({
            'event': self.event,
            'order': self.order,
            # Use codes if a code was used and there's no authenticated user.
            'code_in_url': (True if self.kwargs.get('code') and
                            not self.request.user.is_authenticated() else False),
            'event_admin_nav': get_event_admin_nav(self.event, self.request),
            'site': get_current_site(self.request),
            'workflow': self.workflow,
            'current_step': self.current_step,
            'next_step': self.current_step.next_step if self.current_step else None,
        })
        return context

    def get_workflow_kwargs(self):
        # Only used if this is combined with WorkflowMixin.
        return {
            'event': self.event,
            'order': self.order
        }

    def get_reverse_kwargs(self):
        # Only used if this is combined with WorkflowMixin.
        kwargs = {
            'event_slug': self.event.slug,
            'organization_slug': self.event.organization.slug,
        }
        if self.kwargs.get('code'):
            kwargs['code'] = self.order.code
        return kwargs


class AddToOrderView(OrderMixin, View):
    @method_decorator(ajax_required)
    def post(self, request, *args, **kwargs):
        clear_expired_carts(self.event)

        try:
            item_option = ItemOption.objects.get(item__event=self.event,
                                                 pk=kwargs['pk'])
        except ItemOption.DoesNotExist:
            raise Http404

        # If a total number is set and has been reached, the item is sold out.
        if item_option.total_number is not None and item_option.remaining <= 0:
            return JsonResponse({'success': False, 'error': 'That item is sold out.'})

<<<<<<< HEAD
        self.order.add_to_cart(item_option)
        return JsonResponse({'success': True})
=======
        if self.order.person is None or self.order.person.confirmed_email or self.event.editable_by(self.request.user):
            self.order.add_to_cart(item_option)
            return JsonResponse({'success': True})
        return JsonResponse({'success': False})
>>>>>>> 10f1d43e

    def get_order(self):
        order = super(AddToOrderView, self).get_order()

        if order is None:
            order = self.create_order()
        return order


class RemoveFromOrderView(View):
    @method_decorator(ajax_required)
    def post(self, request, *args, **kwargs):
        bought_item = BoughtItem.objects.get(pk=kwargs['pk'])

        if ((request.user.is_authenticated() and not bought_item.order.person == request.user) or
                (not request.user.is_authenticated() and bought_item.order.person is not None)):
            return JsonResponse({'error': "You do not own that item."}, status=403)

        bought_item.order.remove_from_cart(bought_item)

        return JsonResponse({'success': True})


class ApplyDiscountView(OrderMixin, View):
    @method_decorator(ajax_required)
    def post(self, request, *args, **kwargs):
        discounts = Discount.objects.filter(
            code=kwargs['discount'],
            event=self.event
        )
        now = timezone.now()
        try:
            discount = discounts.filter(
                (Q(available_start__lte=now) |
                 Q(available_start__isnull=True)),
                (Q(available_end__gte=now) |
                 Q(available_end__isnull=True))
            ).get()
        except Discount.DoesNotExist:
            return JsonResponse({
                'success': False,
                'errors': {
                    'discount': ("No discount with that code is currently "
                                 "active for this event.")
                },
            })

        created = self.order.add_discount(discount, force=False)
        if created:
            return JsonResponse({
                'success': True,
                'name': discount.name,
                'code': discount.code,
            })
        return JsonResponse({
            'success': True,
        })

    def get_order(self):
        order = super(ApplyDiscountView, self).get_order()

        if order is None:
            order = self.create_order()
        return order


class ChooseItemsView(OrderMixin, WorkflowMixin, TemplateView):
    template_name = 'brambling/event/order/shop.html'
    current_step_slug = 'shop'
    workflow_class = RegistrationWorkflow

    @method_decorator(ensure_csrf_cookie)
    def dispatch(self, *args, **kwargs):
        return super(ChooseItemsView, self).dispatch(*args, **kwargs)

    def get_context_data(self, **kwargs):
        context = super(ChooseItemsView, self).get_context_data(**kwargs)
        clear_expired_carts(self.event)
        now = timezone.now()
        item_options = ItemOption.objects.filter(
            available_start__lte=now,
            available_end__gte=now,
            item__event=self.event,
        ).order_by('item', 'order').extra(select={
            'taken': """
SELECT COUNT(*) FROM brambling_boughtitem WHERE
brambling_boughtitem.item_option_id = brambling_itemoption.id AND
brambling_boughtitem.status != 'refunded'
"""
        })

        context['item_options'] = item_options
        if self.order is not None:
            context['discounts'] = Discount.objects.filter(
                orderdiscount__order=self.order).distinct()
        return context


class AttendeesView(OrderMixin, WorkflowMixin, TemplateView):
    template_name = 'brambling/event/order/attendees.html'
    current_step_slug = 'attendees'
    workflow_class = RegistrationWorkflow

    def get(self, request, *args, **kwargs):
        try:
            unassigned_pass = self.order.bought_items.filter(
                item_option__item__category=Item.PASS,
                attendee__isnull=True,
            ).exclude(
                status=BoughtItem.REFUNDED,
            ).order_by('added')[:1][0]
        except IndexError:
            return self.render_to_response(self.get_context_data())
        else:
            kwargs = {
                'event_slug': self.event.slug,
                'organization_slug': self.event.organization.slug,
                'pk': unassigned_pass.pk,
            }
            if self.kwargs.get('code') and not self.request.user.is_authenticated():
                kwargs['code'] = self.order.code
            return HttpResponseRedirect(reverse('brambling_event_attendee_edit',
                                                kwargs=kwargs))

    def get_context_data(self, **kwargs):
        context = super(AttendeesView, self).get_context_data(**kwargs)

        context.update({
            'errors': self.current_step.errors,
            'attendees': self.order.attendees.all(),
            'unassigned_items': self.order.bought_items.filter(attendee__isnull=True).order_by('item_option__item', 'item_option'),
        })
        return context


class AttendeeBasicDataView(OrderMixin, WorkflowMixin, UpdateView):
    template_name = 'brambling/event/order/attendee_basic_data.html'
    form_class = AttendeeBasicDataForm
    current_step_slug = 'attendees'
    workflow_class = RegistrationWorkflow

    def get_form_class(self):
        fields = ('given_name', 'middle_name', 'surname', 'name_order', 'email',
                  'phone', 'liability_waiver', 'photo_consent')
        if self.event.collect_housing_data:
            fields += ('housing_status',)
        return forms.models.modelform_factory(Attendee, self.form_class, fields=fields)

    def get_object(self):
        try:
            self.event_pass = self.order.bought_items.select_related('attendee').exclude(
                status=BoughtItem.REFUNDED,
            ).get(
                pk=self.kwargs['pk'],
                item_option__item__category=Item.PASS,
            )
        except BoughtItem.DoesNotExist:
            raise Http404
        self.event_pass.order = self.order
        return self.event_pass.attendee

    def get_initial(self):
        initial = super(AttendeeBasicDataView, self).get_initial()
        pass_count = self.order.bought_items.filter(item_option__item__category=Item.PASS).count()
        if pass_count == 1 and self.request.user.is_authenticated():
            person = self.request.user
            initial.update({
                'given_name': person.given_name,
                'middle_name': person.middle_name,
                'surname': person.surname,
                'name_order': person.name_order,
                'email': person.email,
                'phone': person.phone
            })
        return initial

    def get_form_kwargs(self):
        kwargs = super(AttendeeBasicDataView, self).get_form_kwargs()
        kwargs['event_pass'] = self.event_pass
        return kwargs

    def form_valid(self, form):
        if (self.request.user.is_authenticated() and
                form.instance.email == self.request.user.email):
            form.instance.person = self.request.user
            form.instance.person_confirmed = True

        self.object = form.save()
        return super(AttendeeBasicDataView, self).form_valid(form)

    def get_context_data(self, **kwargs):
        context = super(AttendeeBasicDataView, self).get_context_data(**kwargs)
        context['event_pass'] = self.event_pass
        context['ordered_passes'] = self.order.bought_items.filter(
            item_option__item__category=Item.PASS,
        ).exclude(
            status=BoughtItem.REFUNDED,
        ).order_by('added')
        return context


class AttendeeHousingView(OrderMixin, WorkflowMixin, TemplateView):
    template_name = 'brambling/event/order/attendee_housing.html'
    current_step_slug = 'housing'
    workflow_class = RegistrationWorkflow

    def get(self, request, *args, **kwargs):
        if not self.event.collect_housing_data:
            raise Http404
        self.forms = self.get_forms()
        if not self.forms:
            return HttpResponseRedirect(self.get_success_url())
        context = self.get_context_data(**kwargs)
        return self.render_to_response(context)

    def post(self, request, *args, **kwargs):
        if not self.event.collect_housing_data:
            raise Http404
        self.forms = self.get_forms()
        all_valid = True
        for form in self.forms:
            if not form.is_valid():
                all_valid = False
        if all_valid:
            for form in self.forms:
                form.save()
            return HttpResponseRedirect(self.get_success_url())
        context = self.get_context_data(**kwargs)
        return self.render_to_response(context)

    def get_success_url(self):
        kwargs = {
            'event_slug': self.event.slug,
            'organization_slug': self.event.organization.slug,
        }
        if self.kwargs.get('code') and not self.request.user.is_authenticated():
            kwargs['code'] = self.order.code
        return reverse('brambling_event_survey', kwargs=kwargs)

    def get_forms(self):
        memo_dict = {}
        kwargs = {
            'memo_dict': memo_dict,
        }
        if self.request.method == 'POST':
            kwargs['data'] = self.request.POST

        attendees = self.order.attendees.filter(housing_status=Attendee.NEED)
        if not attendees:
            raise Http404
        return [AttendeeHousingDataForm(prefix='form-{}-'.format(attendee.pk),
                                        instance=attendee,
                                        **kwargs)
                for attendee in attendees]

    def get_context_data(self, **kwargs):
        context = super(AttendeeHousingView, self).get_context_data(**kwargs)

        context.update({
            'event': self.event,
            'forms': self.forms,
        })
        return context


class SurveyDataView(OrderMixin, WorkflowMixin, UpdateView):
    template_name = 'brambling/event/order/survey.html'
    context_object_name = 'order'
    current_step_slug = 'survey'
    form_class = SurveyDataForm
    workflow_class = RegistrationWorkflow

    def get_object(self):
        return self.order

    def form_valid(self, form):
        self.object.survey_completed = True
        form.save()
        return super(SurveyDataView, self).form_valid(form)


class HostingView(OrderMixin, WorkflowMixin, UpdateView):
    template_name = 'brambling/event/order/hosting.html'
    form_class = HostingForm
    current_step_slug = 'hosting'
    workflow_class = RegistrationWorkflow

    def get_object(self):
        if not self.event.collect_housing_data:
            raise Http404
        try:
            return EventHousing.objects.select_related('home').get(
                event=self.event,
                order=self.order,
            )
        except EventHousing.DoesNotExist:
            return EventHousing(
                event=self.event,
                order=self.order,
                home=self.order.person.home if self.order.person_id is not None else None
            )

    def get_success_url(self):
        kwargs = {
            'event_slug': self.event.slug,
            'organization_slug': self.event.organization.slug,
        }
        if self.kwargs.get('code') and not self.request.user.is_authenticated():
            kwargs['code'] = self.order.code
        return reverse('brambling_event_order_summary', kwargs=kwargs)


class OrderEmailView(OrderMixin, WorkflowMixin, UpdateView):
    template_name = 'brambling/event/order/email.html'
    current_step_slug = 'email'
    workflow_class = RegistrationWorkflow

    def get_form_class(self):
        cls = forms.models.modelform_factory(Order, forms.ModelForm, fields=('email',))
        cls.base_fields['email'].required = True
        return cls

    def get_object(self):
        return self.order


class SummaryView(OrderMixin, WorkflowMixin, TemplateView):
    template_name = 'brambling/event/order/summary.html'
    current_step_slug = 'payment'
    workflow_class = RegistrationWorkflow

    def get(self, request, *args, **kwargs):
        self.summary_data = self.order.get_summary_data()
        self.net_balance = self.summary_data['net_balance']
        if self.net_balance > 0 or self.order.has_cart():
            self.get_forms()
        context = self.get_context_data(**kwargs)
        return self.render_to_response(context)

    def post(self, request, *args, **kwargs):
        self.summary_data = self.order.get_summary_data()
        self.net_balance = self.summary_data['net_balance']
        if self.net_balance == 0:
            valid = True
            payment = Transaction.objects.create(
                amount=0,
                method=Transaction.FAKE,
                transaction_type=Transaction.PURCHASE,
                is_confirmed=True,
                api_type=self.event.api_type,
                event=self.event,
                order=self.order,
            )
            self.order.mark_cart_paid(payment)
        else:
            self.get_forms()
            form = None
            valid = False
            if 'choose_card' in request.POST:
                # Get a choose form.
                form = self.choose_card_form
            if 'new_card' in request.POST:
                # Get a new form.
                form = self.new_card_form
            if 'dwolla' in request.POST:
                form = self.dwolla_form
            if 'check' in request.POST:
                form = self.check_form
            if form and form.is_valid():
                valid = True
                payment = form.save()
                self.order.mark_cart_paid(payment)
                if not self.event.is_frozen:
                    self.event.is_frozen = True
                    self.event.save()
                summary_data = self.order.get_summary_data()
                send_order_receipt(self.order, summary_data,
                                   get_current_site(self.request),
                                   event=self.event,
                                   secure=self.request.is_secure())
                send_order_alert(self.order, summary_data,
                                 get_current_site(self.request),
                                 secure=self.request.is_secure())

                session_orders = self.request.session.get(ORDER_CODE_SESSION_KEY, {})
                if str(self.event.pk) in session_orders:
                    del session_orders[str(self.event.pk)]
                    self.request.session[ORDER_CODE_SESSION_KEY] = session_orders
            elif form:
                for error in form.non_field_errors():
                    messages.error(request, error)

        if valid:
            if not self.order.person:
                url = reverse('brambling_event_order_summary', kwargs={
                    'event_slug': self.event.slug,
                    'organization_slug': self.event.organization.slug,
                    'code': self.order.code
                })
                return HttpResponseRedirect(url)
            return HttpResponseRedirect('')
        context = self.get_context_data(**kwargs)
        return self.render_to_response(context)

    def get_forms(self):
        kwargs = {
            'order': self.order,
            'amount': self.net_balance,
        }
        choose_data = None
        new_data = None
        dwolla_data = None
        check_data = None
        if self.request.method == 'POST':
            if 'choose_card' in self.request.POST and self.event.stripe_connected():
                choose_data = self.request.POST
            elif 'new_card' in self.request.POST and self.event.stripe_connected():
                new_data = self.request.POST
            elif 'dwolla' in self.request.POST and self.event.dwolla_connected():
                dwolla_data = self.request.POST
            elif 'check' in self.request.POST and self.event.organization.check_payment_allowed:
                check_data = self.request.POST
        if self.event.stripe_connected():
            if self.order.person_id is not None:
                self.choose_card_form = SavedCardPaymentForm(data=choose_data, **kwargs)
            else:
                self.choose_card_form = None
            self.new_card_form = OneTimePaymentForm(data=new_data, user=self.request.user, **kwargs)
        if self.event.dwolla_connected():
            self.dwolla_form = DwollaPaymentForm(data=dwolla_data, user=self.request.user, **kwargs)
        if self.event.organization.check_payment_allowed:
            self.check_form = CheckPaymentForm(data=check_data, **kwargs)

    def get_context_data(self, **kwargs):
        context = super(SummaryView, self).get_context_data(**kwargs)

        context.update({
            'has_cards': self.order.person.cards.exists() if self.order.person_id else False,
            'new_card_form': getattr(self, 'new_card_form', None),
            'choose_card_form': getattr(self, 'choose_card_form', None),
            'dwolla_form': getattr(self, 'dwolla_form', None),
            'check_form': getattr(self, 'check_form', None),
            'net_balance': self.net_balance,
            'STRIPE_PUBLISHABLE_KEY': getattr(settings,
                                              'STRIPE_PUBLISHABLE_KEY',
                                              ''),
            'STRIPE_TEST_PUBLISHABLE_KEY': getattr(settings,
                                                   'STRIPE_TEST_PUBLISHABLE_KEY',
                                                   ''),
        })
        user = self.request.user
        dwolla_obj = user if user.is_authenticated() else self.order
        dwolla_connected = dwolla_obj.dwolla_live_connected() if self.event.api_type == Event.LIVE else dwolla_obj.dwolla_test_connected()
        dwolla_can_connect = dwolla_obj.dwolla_live_can_connect() if self.event.api_type == Event.LIVE else dwolla_obj.dwolla_test_can_connect()
        if dwolla_can_connect:
            kwargs = {
                'event_slug': self.event.slug,
                'organization_slug': self.event.organization.slug,
            }
            if self.kwargs.get('code') and not self.request.user.is_authenticated():
                kwargs['code'] = self.order.code
            next_url = reverse('brambling_event_order_summary', kwargs=kwargs)
            context['dwolla_oauth_url'] = dwolla_customer_oauth_url(
                dwolla_obj, self.event.api_type, self.request, next_url)
        if dwolla_connected:
            context.update({
                'dwolla_is_connected': True,
                'dwolla_user_id': dwolla_obj.dwolla_user_id if self.event.api_type == Event.LIVE else dwolla_obj.dwolla_test_user_id
            })
        context.update(self.summary_data)
        return context<|MERGE_RESOLUTION|>--- conflicted
+++ resolved
@@ -365,15 +365,8 @@
         if item_option.total_number is not None and item_option.remaining <= 0:
             return JsonResponse({'success': False, 'error': 'That item is sold out.'})
 
-<<<<<<< HEAD
         self.order.add_to_cart(item_option)
         return JsonResponse({'success': True})
-=======
-        if self.order.person is None or self.order.person.confirmed_email or self.event.editable_by(self.request.user):
-            self.order.add_to_cart(item_option)
-            return JsonResponse({'success': True})
-        return JsonResponse({'success': False})
->>>>>>> 10f1d43e
 
     def get_order(self):
         order = super(AddToOrderView, self).get_order()
