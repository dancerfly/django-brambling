# encoding: utf8
from __future__ import unicode_literals

from datetime import timedelta
from decimal import Decimal
import itertools
import json
import operator

from django.contrib.auth.models import (AbstractBaseUser, PermissionsMixin,
                                        BaseUserManager)
from django.contrib.contenttypes.fields import GenericForeignKey, GenericRelation
from django.contrib.contenttypes.models import ContentType
from django.core.urlresolvers import reverse
from django.core.validators import (MaxValueValidator, MinValueValidator,
                                    RegexValidator)
from django.dispatch import receiver
from django.db import models
from django.db.models import signals, Sum
from django.template.defaultfilters import date
from django.utils import timezone
from django.utils.crypto import get_random_string
from django.utils.datastructures import SortedDict
from django.utils.encoding import smart_text
from django.utils.translation import ugettext_lazy as _
from django_countries.fields import CountryField
import floppyforms.__future__ as forms
import pytz

from brambling.mail import send_fancy_mail
from brambling.utils.payment import (dwolla_refund, stripe_refund, LIVE,
                                     stripe_test_settings_valid,
                                     stripe_live_settings_valid,
                                     dwolla_test_settings_valid,
                                     dwolla_live_settings_valid)


DEFAULT_DANCE_STYLES = (
    "Alt Blues",
    "Trad Blues",
    "Fusion",
    "Swing",
    "Balboa",
    "Contra",
    "West Coast Swing",
    "Argentine Tango",
    "Ballroom",
    "Folk",
    "Contact Improv",
)

DEFAULT_ENVIRONMENTAL_FACTORS = (
    "Dogs",
    "Cats",
    "Birds",
    "Bees",
    "Peanuts",
    "Children",
    "Tobacco smoke",
    "Other smoke",
    "Alcohol",
    "Recreational drugs",
)


DEFAULT_DIETARY_RESTRICTIONS = (
    "Gluten free",
    "Vegetarian",
    "Vegan",
    "Kosher",
    "Halal",
)


DEFAULT_HOUSING_CATEGORIES = (
    "Quiet",
    "Noisy",
    "All-dancer",
    "Party",
    "Substance-free",
    "Early bird",
    "Night owl",
    "Co-op",
    "Apartment",
    "House",
)


class AbstractNamedModel(models.Model):
    "A base model for any model which needs a human name."

    NAME_ORDER_CHOICES = (
        ('GMS', "Given Middle Surname"),
        ('SGM', "Surname Given Middle"),
        ('GS', "Given Surname"),
        ('SG', "Surname Given"),
    )

    NAME_ORDER_PATTERNS = {
        'GMS': "{given} {middle} {surname}",
        'SGM': "{surname} {given} {middle}",
        'GS': "{given} {surname}",
        'SG': "{surname} {given}",
    }

    given_name = models.CharField(max_length=50)
    middle_name = models.CharField(max_length=50, blank=True)
    surname = models.CharField(max_length=50)
    name_order = models.CharField(max_length=3, choices=NAME_ORDER_CHOICES, default="GMS")

    def get_full_name(self):
        name_dict = {
            'given': self.given_name,
            'middle': self.middle_name,
            'surname': self.surname,
        }
        return self.NAME_ORDER_PATTERNS[self.name_order].format(**name_dict)
    get_full_name.short_description = 'Name'

    def get_short_name(self):
        return self.given_name

    class Meta:
        abstract = True


class AbstractDwollaModel(models.Model):
    class Meta:
        abstract = True

    # Token obtained via OAuth.
    dwolla_user_id = models.CharField(max_length=20, blank=True, default='')
    dwolla_access_token = models.CharField(max_length=50, blank=True, default='')
    dwolla_access_token_expires = models.DateTimeField(blank=True, null=True)
    dwolla_refresh_token = models.CharField(max_length=50, blank=True, default='')
    dwolla_refresh_token_expires = models.DateTimeField(blank=True, null=True)
    dwolla_test_user_id = models.CharField(max_length=20, blank=True, default='')
    dwolla_test_access_token = models.CharField(max_length=50, blank=True, default='')
    dwolla_test_access_token_expires = models.DateTimeField(blank=True, null=True)
    dwolla_test_refresh_token = models.CharField(max_length=50, blank=True, default='')
    dwolla_test_refresh_token_expires = models.DateTimeField(blank=True, null=True)

    def dwolla_live_connected(self):
        return bool(
            dwolla_live_settings_valid() and
            self.dwolla_user_id and
            self.dwolla_refresh_token_expires and
            self.dwolla_refresh_token_expires > timezone.now()
        )

    def dwolla_test_connected(self):
        return bool(
            dwolla_test_settings_valid() and
            self.dwolla_test_user_id and
            self.dwolla_test_refresh_token_expires and
            self.dwolla_test_refresh_token_expires > timezone.now()
        )

    def dwolla_live_can_connect(self):
        return bool(
            dwolla_live_settings_valid() and
            (
                not self.dwolla_user_id or
                self.dwolla_refresh_token_expires <= timezone.now()
            )
        )

    def dwolla_test_can_connect(self):
        return bool(
            dwolla_live_settings_valid() and
            (
                not self.dwolla_test_user_id or
                self.dwolla_test_refresh_token_expires <= timezone.now()
            )
        )

    def get_dwolla_connect_url(self):
        raise NotImplementedError

    def clear_dwolla_data(self, api_type):
        prefix = "dwolla_" if api_type == LIVE else "dwolla_test_"
        for field in ('user_id', 'access_token', 'refresh_token'):
            setattr(self, prefix + field, '')
        for field in ('refresh_token_expires', 'access_token_expires'):
            setattr(self, prefix + field, None)


class DanceStyle(models.Model):
    name = models.CharField(max_length=30, unique=True)

    class Meta:
        ordering = ('name',)

    def __unicode__(self):
        return smart_text(self.name)


class EnvironmentalFactor(models.Model):
    name = models.CharField(max_length=30)

    class Meta:
        ordering = ('name',)

    def __unicode__(self):
        return smart_text(self.name)


class DietaryRestriction(models.Model):
    name = models.CharField(max_length=20)

    class Meta:
        ordering = ('name',)

    def __unicode__(self):
        return smart_text(self.name)


class HousingCategory(models.Model):
    name = models.CharField(max_length=20)

    class Meta:
        ordering = ('name',)
        verbose_name_plural = 'housing categories'

    def __unicode__(self):
        return smart_text(self.name)


@receiver(signals.post_migrate)
def create_defaults(app_config, **kwargs):
    if app_config.name == 'brambling':
        if not DanceStyle.objects.exists():
            if kwargs.get('verbosity') >= 2:
                print("Creating default dance styles")
            DanceStyle.objects.bulk_create([
                DanceStyle(name=name)
                for name in DEFAULT_DANCE_STYLES
            ])
        if not DietaryRestriction.objects.exists():
            if kwargs.get('verbosity') >= 2:
                print("Creating default dietary restrictions")
            DietaryRestriction.objects.bulk_create([
                DietaryRestriction(name=name)
                for name in DEFAULT_DIETARY_RESTRICTIONS
            ])
        if not EnvironmentalFactor.objects.exists():
            if kwargs.get('verbosity') >= 2:
                print("Creating default environmental factors")
            EnvironmentalFactor.objects.bulk_create([
                EnvironmentalFactor(name=name)
                for name in DEFAULT_ENVIRONMENTAL_FACTORS
            ])
        if not HousingCategory.objects.exists():
            if kwargs.get('verbosity') >= 2:
                print("Creating default housing categories")
            HousingCategory.objects.bulk_create([
                HousingCategory(name=name)
                for name in DEFAULT_HOUSING_CATEGORIES
            ])


class Organization(AbstractDwollaModel):
    DEMO_SLUG = 'demo'

    name = models.CharField(max_length=50)
    slug = models.SlugField(max_length=50,
                            validators=[RegexValidator("^[a-z0-9-]+$")],
                            help_text="URL-friendly version of the event name."
                                      " Dashes, 0-9, and lower-case a-z only.",
                            unique=True)
    description = models.TextField(blank=True)
    website_url = models.URLField(blank=True, verbose_name="website URL")
    facebook_url = models.URLField(blank=True, verbose_name="facebook URL")
    banner_image = models.ImageField(blank=True)
    city = models.CharField(max_length=50, blank=True)
    state_or_province = models.CharField(max_length=50, verbose_name='state / province', blank=True)
    country = CountryField(default='US', blank=True)
    dance_styles = models.ManyToManyField(DanceStyle, blank=True)

    owner = models.ForeignKey('Person',
                              related_name='owner_orgs')
    editors = models.ManyToManyField('Person',
                                     related_name='editor_orgs',
                                     blank=True, null=True)

    default_event_city = models.CharField(max_length=50, blank=True)
    default_event_state_or_province = models.CharField(max_length=50, verbose_name='state / province', blank=True)
    default_event_country = CountryField(default='US', blank=True)
    default_event_dance_styles = models.ManyToManyField(DanceStyle, blank=True, related_name='organization_event_default_set')
    default_event_timezone = models.CharField(max_length=40, default='America/New_York', blank=True, choices=((tz, tz) for tz in pytz.common_timezones))
    default_event_currency = models.CharField(max_length=10, default='USD', blank=True)
    # This is a secret value set by admins. It will be cached on the event model.
    default_application_fee_percent = models.DecimalField(max_digits=5, decimal_places=2, default=2.5,
                                                          validators=[MaxValueValidator(100), MinValueValidator(0)])

    # These are obtained with Stripe Connect via Oauth.
    stripe_user_id = models.CharField(max_length=32, blank=True, default='')
    stripe_access_token = models.CharField(max_length=32, blank=True, default='')
    stripe_refresh_token = models.CharField(max_length=60, blank=True, default='')
    stripe_publishable_key = models.CharField(max_length=32, blank=True, default='')

    stripe_test_user_id = models.CharField(max_length=32, blank=True, default='')
    stripe_test_access_token = models.CharField(max_length=32, blank=True, default='')
    stripe_test_refresh_token = models.CharField(max_length=60, blank=True, default='')
    stripe_test_publishable_key = models.CharField(max_length=32, blank=True, default='')

    check_payment_allowed = models.BooleanField(default=False)
    check_payable_to = models.CharField(max_length=50, blank=True)
    check_postmark_cutoff = models.DateField(blank=True, null=True)

    check_recipient = models.CharField(max_length=50, blank=True)
    check_address = models.CharField(max_length=200, blank=True)
    check_address_2 = models.CharField(max_length=200, blank=True)
    check_city = models.CharField(max_length=50, blank=True)
    check_state_or_province = models.CharField(max_length=50, blank=True, verbose_name='state / province')
    check_zip = models.CharField(max_length=12, blank=True, verbose_name="zip / postal code")
    check_country = CountryField(default='US')

    def __unicode__(self):
        return smart_text(self.name)

    def get_absolute_url(self):
        return reverse('brambling_organization_detail', kwargs={
            'organization_slug': self.slug,
        })

    def editable_by(self, user):
        return (user.is_authenticated() and user.is_active and
                (user.is_superuser or user.pk == self.owner_id or
                 self.editors.filter(pk=user.pk).exists()))

    def get_dwolla_connect_url(self):
        return reverse('brambling_organization_dwolla_connect',
                       kwargs={'organization_slug': self.slug})

    def stripe_live_connected(self):
        return bool(stripe_live_settings_valid() and self.stripe_user_id)

    def stripe_test_connected(self):
        return bool(stripe_test_settings_valid() and self.stripe_test_user_id)

    def stripe_live_can_connect(self):
        return bool(stripe_live_settings_valid() and not self.stripe_user_id)

    def stripe_test_can_connect(self):
        return bool(stripe_test_settings_valid() and not self.stripe_test_user_id)

    def get_invites(self):
        return Invite.objects.filter(kind=Invite.ORGANIZATION_EDITOR,
                                     content_id=self.pk)

    def is_demo(self):
        return self.slug == Organization.DEMO_SLUG


class Event(models.Model):
    PUBLIC = 'public'
    LINK = 'link'

    PRIVACY_CHOICES = (
        (PUBLIC, _("List publicly")),
        (LINK, _("Visible to anyone with the link")),
    )

    LIVE = 'live'
    TEST = 'test'
    API_CHOICES = (
        (LIVE, _('Live')),
        (TEST, _('Test')),
    )

    name = models.CharField(max_length=50)
    slug = models.SlugField(max_length=50,
                            validators=[RegexValidator("^[a-z0-9-]+$")],
                            help_text="URL-friendly version of the event name."
                                      " Dashes, 0-9, and lower-case a-z only.",
                            unique=True)
    description = models.TextField(blank=True)
    website_url = models.URLField(blank=True, verbose_name="website URL")
    facebook_url = models.URLField(blank=True, verbose_name="facebook event URL")
    banner_image = models.ImageField(blank=True)
    city = models.CharField(max_length=50)
    state_or_province = models.CharField(max_length=50, verbose_name='state / province')
    country = CountryField(default='US')
    timezone = models.CharField(max_length=40, default='America/New_York', choices=((tz, tz) for tz in pytz.common_timezones))
    currency = models.CharField(max_length=10, default='USD')

    start_date = models.DateField()
    end_date = models.DateField()
    start_time = models.TimeField(blank=True, null=True)
    end_time = models.TimeField(blank=True, null=True)

    dance_styles = models.ManyToManyField(DanceStyle, blank=True)
    has_dances = models.BooleanField(verbose_name="Is a dance / Has dance(s)", default=False)
    has_classes = models.BooleanField(verbose_name="Is a class / Has class(es)", default=False)
    liability_waiver = models.TextField(default=_("I hereby release {organization}, its officers, and its employees from all "
                                                  "liability of injury, loss, or damage to personal property associated "
                                                  "with this event. I acknowledge that I understand the content of this "
                                                  "document. I am aware that it is legally binding and I accept it out "
                                                  "of my own free will."), help_text=_("'{event}' and '{organization}' will be automatically replaced with your event and organization names respectively when users are presented with the waiver."))

    privacy = models.CharField(max_length=7, choices=PRIVACY_CHOICES,
                               default=PUBLIC, help_text="Who can view this event once it's published.")
    is_published = models.BooleanField(default=False)
    # If an event is "frozen", it can no longer be edited or unpublished.
    is_frozen = models.BooleanField(default=False)
    # Unpublished events can use test APIs, so that event organizers
    # and developers can easily run through things without accidentally
    # charging actual money.
    api_type = models.CharField(max_length=4, choices=API_CHOICES, default=LIVE)

    organization = models.ForeignKey(Organization)
    additional_editors = models.ManyToManyField('Person',
                                                related_name='editor_events',
                                                blank=True, null=True)

    last_modified = models.DateTimeField(auto_now=True)

    collect_housing_data = models.BooleanField(default=True)
    collect_survey_data = models.BooleanField(default=True)

    # Time in minutes.
    cart_timeout = models.PositiveSmallIntegerField(default=15,
                                                    help_text="Minutes before a user's cart expires.")

    # This is a secret value set by admins
    application_fee_percent = models.DecimalField(max_digits=5, decimal_places=2, default=2.5,
                                                  validators=[MaxValueValidator(100), MinValueValidator(0)])

    def __unicode__(self):
        return smart_text(self.name)

    def get_absolute_url(self):
        return reverse('brambling_event_root', kwargs={
            'event_slug': self.slug,
            'organization_slug': self.organization.slug,
        })

    def get_liability_waiver(self):
        return self.liability_waiver.format(event=self.name, organization=self.organization.name)

    def editable_by(self, user):
        return (
            self.organization.editable_by(user) or (
                user.is_authenticated() and
                user.is_active and
                self.additional_editors.filter(pk=user.pk).exists()
            )
        )

    def viewable_by(self, user):
        if not self.is_published and not self.editable_by(user):
            return False

        return True

    def can_be_published(self):
        return ItemOption.objects.filter(item__event=self).exists()

    def get_invites(self):
        return Invite.objects.filter(kind=Invite.EVENT_EDITOR,
                                     content_id=self.pk)

    def stripe_connected(self):
        if self.api_type == Event.LIVE:
            return self.organization.stripe_live_connected()
        return self.organization.stripe_test_connected()

    def stripe_can_connect(self):
        if self.api_type == Event.LIVE:
            return self.organization.stripe_live_can_connect()
        return self.organization.stripe_test_can_connect()

    def dwolla_connected(self):
        if self.api_type == Event.LIVE:
            return self.organization.dwolla_live_connected()
        return self.organization.dwolla_test_connected()

    def dwolla_can_connect(self):
        if self.api_type == Event.LIVE:
            return self.organization.dwolla_live_can_connect()
        return self.organization.dwolla_test_can_connect()

    def is_demo(self):
        return self.organization.is_demo()

    def get_housing_dates(self):
        return [
            self.start_date + timedelta(n-1)
            for n in xrange((self.end_date - self.start_date).days + 2)
        ]


class Item(models.Model):
    name = models.CharField(max_length=30)
    description = models.TextField(blank=True)
    event = models.ForeignKey(Event, related_name='items')

    created_timestamp = models.DateTimeField(auto_now_add=True)

    def __unicode__(self):
        return smart_text(self.name)


class ItemImage(models.Model):
    item = models.ForeignKey(Item, related_name='images')
    order = models.PositiveSmallIntegerField()
    image = models.ImageField()


class ItemOption(models.Model):
    TOTAL_AND_REMAINING = 'both'
    TOTAL = 'total'
    REMAINING = 'remaining'
    HIDDEN = 'hidden'
    REMAINING_DISPLAY_CHOICES = (
        (TOTAL_AND_REMAINING, _('Remaining / Total')),
        (TOTAL, _('Total only')),
        (REMAINING, _('Remaining only')),
        (HIDDEN, _("Don't display")),
    )
    item = models.ForeignKey(Item, related_name='options')
    name = models.CharField(max_length=30)
    price = models.DecimalField(max_digits=6, decimal_places=2, validators=[MinValueValidator(0)])
    total_number = models.PositiveSmallIntegerField(blank=True, null=True, help_text="Leave blank for unlimited.")
    available_start = models.DateTimeField(default=timezone.now)
    available_end = models.DateTimeField()
    remaining_display = models.CharField(max_length=9, default=TOTAL_AND_REMAINING, choices=REMAINING_DISPLAY_CHOICES)
    order = models.PositiveSmallIntegerField()

    class Meta:
        ordering = ('order',)

    def __unicode__(self):
        return smart_text(self.name)

    @property
    def remaining(self):
        if not hasattr(self, 'taken'):
            self.taken = self.boughtitem_set.exclude(status=BoughtItem.REFUNDED).count()
        return self.total_number - self.taken


class Discount(models.Model):
    CODE_REGEX = '[0-9A-Za-z \'"~+=]+'
    PERCENT = 'percent'
    FLAT = 'flat'

    TYPE_CHOICES = (
        (FLAT, _('Flat')),
        (PERCENT, _('Percent')),
    )
    name = models.CharField(max_length=40)
    code = models.CharField(max_length=20, validators=[RegexValidator("^{}$".format(CODE_REGEX))],
                            help_text="Allowed characters: 0-9, a-z, A-Z, space, and '\"~+=")
    item_options = models.ManyToManyField(ItemOption)
    available_start = models.DateTimeField(default=timezone.now)
    available_end = models.DateTimeField()
    discount_type = models.CharField(max_length=7,
                                     choices=TYPE_CHOICES,
                                     default=FLAT)
    amount = models.DecimalField(max_digits=5, decimal_places=2,
                                 validators=[MinValueValidator(0)],
                                 verbose_name="discount value")
    event = models.ForeignKey(Event)

    class Meta:
        unique_together = ('code', 'event')

    def __unicode__(self):
        return self.name


class PersonManager(BaseUserManager):
    def _create_user(self, email, password, is_superuser, **extra_fields):
        """
        Creates and saves a User with the given username, email and password.
        """
        now = timezone.now()
        if not email:
            raise ValueError('Email must be given')
        email = self.normalize_email(email)
        person = self.model(email=email, is_superuser=is_superuser,
                            last_login=now, created_timestamp=now, **extra_fields)
        person.set_password(password)
        person.save(using=self._db)
        return person

    def create_user(self, email, password=None, **extra_fields):
        return self._create_user(email, password, False, **extra_fields)

    def create_superuser(self, email, password, **extra_fields):
        return self._create_user(email, password, True, **extra_fields)


class Person(AbstractDwollaModel, AbstractNamedModel, AbstractBaseUser, PermissionsMixin):
    email = models.EmailField(max_length=254, unique=True)
    confirmed_email = models.EmailField(max_length=254)
    phone = models.CharField(max_length=50, blank=True)
    home = models.ForeignKey('Home', blank=True, null=True,
                             related_name='residents')

    created_timestamp = models.DateTimeField(default=timezone.now, editable=False)

    ### Start custom user requirements
    USERNAME_FIELD = 'email'
    REQUIRED_FIELDS = ['given_name', 'surname']

    @property
    def is_staff(self):
        return self.is_superuser

    is_active = models.BooleanField(default=True)

    objects = PersonManager()
    ### End custom user requirements

    dietary_restrictions = models.ManyToManyField(DietaryRestriction,
                                                  blank=True,
                                                  null=True)

    ef_cause = models.ManyToManyField(EnvironmentalFactor,
                                      related_name='person_cause',
                                      blank=True,
                                      null=True,
                                      verbose_name="People around me may be exposed to")

    ef_avoid = models.ManyToManyField(EnvironmentalFactor,
                                      related_name='person_avoid',
                                      blank=True,
                                      null=True,
                                      verbose_name="I can't/don't want to be around")

    person_prefer = models.TextField(blank=True,
                                     verbose_name="I need to be placed with")

    person_avoid = models.TextField(blank=True,
                                    verbose_name="I do not want to be around")

    housing_prefer = models.ManyToManyField(HousingCategory,
                                            related_name='preferred_by',
                                            blank=True,
                                            null=True,
                                            verbose_name="I prefer to stay somewhere that is (a/an)")

    other_needs = models.TextField(blank=True)

    dance_styles = models.ManyToManyField(DanceStyle, blank=True)

    # Stripe-related fields
    stripe_customer_id = models.CharField(max_length=36, blank=True)
    stripe_test_customer_id = models.CharField(max_length=36, blank=True, default='')

    # Internal tracking
    modified_directly = models.BooleanField(default=False)

    class Meta:
        verbose_name = _('person')
        verbose_name_plural = _('people')

    def __unicode__(self):
        return self.get_full_name()

    def get_dwolla_connect_url(self):
        return reverse('brambling_user_dwolla_connect')

    def get_organizations(self):
        return Organization.objects.filter(
            models.Q(owner=self) |
            models.Q(editors=self)
        ).order_by('name').distinct()


class CreditCard(models.Model):
    BRAND_CHOICES = (
        ('Visa', 'Visa'),
        ('American Express', 'American Express'),
        ('MasterCard', 'MasterCard'),
        ('Discover', 'Discover'),
        ('JCB', 'JCB'),
        ('Diners Club', 'Diners Club'),
        ('Unknown', 'Unknown'),
    )
    LIVE = 'live'
    TEST = 'test'
    API_CHOICES = (
        (LIVE, 'Live'),
        (TEST, 'Test'),
    )
    ICONS = {
        'Visa': 'cc-visa',
        'American Express': 'cc-amex',
        'Discover': 'cc-discover',
        'MasterCard': 'cc-mastercard',
    }
    stripe_card_id = models.CharField(max_length=40)
    api_type = models.CharField(max_length=4, choices=API_CHOICES, default=LIVE)
    person = models.ForeignKey(Person, related_name='cards', blank=True, null=True)
    added = models.DateTimeField(auto_now_add=True)

    exp_month = models.PositiveSmallIntegerField()
    exp_year = models.PositiveSmallIntegerField()
    fingerprint = models.CharField(max_length=32)
    last4 = models.CharField(max_length=4)
    brand = models.CharField(max_length=16)

    is_saved = models.BooleanField(default=False)

    def __unicode__(self):
        return (u"{} " + u"\u2022" * 4 + u"{}").format(self.brand, self.last4)

    def get_icon(self):
        return self.ICONS.get(self.brand, 'credit-card')


class Order(AbstractDwollaModel):
    """
    This model represents metadata connecting an event and a person.
    For example, it links to the items that a person has bought. It
    also contains denormalized metadata - for example, the person's
    current balance.
    """

    FLYER = 'flyer'
    FACEBOOK = 'facebook'
    WEBSITE = 'website'
    INTERNET = 'internet'
    FRIEND = 'friend'
    ATTENDEE = 'attendee'
    DANCER = 'dancer'
    OTHER = 'other'

    HEARD_THROUGH_CHOICES = (
        (FLYER, "Flyer"),
        (FACEBOOK, 'Facebook'),
        (WEBSITE, 'Event website'),
        (INTERNET, 'Other website'),
        (FRIEND, 'Friend'),
        (ATTENDEE, 'Former attendee'),
        (DANCER, 'Other dancer'),
        (OTHER, 'Other'),
    )

    event = models.ForeignKey(Event)
    person = models.ForeignKey(Person, blank=True, null=True)
    email = models.EmailField(blank=True)
    code = models.CharField(max_length=8, db_index=True)

    cart_start_time = models.DateTimeField(blank=True, null=True)

    # "Survey" questions for Order
    survey_completed = models.BooleanField(default=False)
    heard_through = models.CharField(max_length=8,
                                     choices=HEARD_THROUGH_CHOICES,
                                     blank=True)
    heard_through_other = models.CharField(max_length=128, blank=True)
    send_flyers = models.BooleanField(default=False)
    send_flyers_address = models.CharField(max_length=200, verbose_name='address', blank=True)
    send_flyers_address_2 = models.CharField(max_length=200, verbose_name='address line 2', blank=True)
    send_flyers_city = models.CharField(max_length=50, verbose_name='city', blank=True)
    send_flyers_state_or_province = models.CharField(max_length=50, verbose_name='state / province', blank=True)
    send_flyers_zip = models.CharField(max_length=12, verbose_name="zip / postal code", blank=True)
    send_flyers_country = CountryField(verbose_name='country', blank=True)

    providing_housing = models.BooleanField(default=False)

    custom_data = GenericRelation('CustomFormEntry', content_type_field='related_ct', object_id_field='related_id')

    # Admin-only data
    notes = models.TextField(blank=True)

    class Meta:
        unique_together = ('event', 'code')

    def get_dwolla_connect_url(self):
        return reverse('brambling_order_dwolla_connect',
                       kwargs={'event_slug': self.event.slug,
                               'organization_slug': self.event.organization.slug,
                               'code': self.code})

    def dwolla_connected(self):
        if self.api_type == Event.LIVE:
            return self.dwolla_live_connected()
        return self.dwolla_test_connected()

    def dwolla_can_connect(self):
        if self.api_type == Event.LIVE:
            return self.dwolla_live_can_connect()
        return self.dwolla_test_can_connect()

    def add_discount(self, discount, force=False):
        if discount.event_id != self.event_id:
            raise ValueError("Discount is not for the correct event")
        event_person_discount, created = OrderDiscount.objects.get_or_create(
            discount=discount,
            order=self
        )
        if created or force:
            bought_items = BoughtItem.objects.filter(
                order=self,
                item_option__discount=discount,
            ).filter(status__in=(
                BoughtItem.UNPAID,
                BoughtItem.RESERVED,
            )).distinct()
            BoughtItemDiscount.objects.bulk_create([
                BoughtItemDiscount(discount=discount,
                                   bought_item=bought_item)
                for bought_item in bought_items
            ])
        return created

    def add_to_cart(self, item_option):
        if self.cart_is_expired():
            self.delete_cart()
        bought_item = BoughtItem.objects.create(
            item_option=item_option,
            order=self,
            status=BoughtItem.RESERVED
        )
        discounts = self.discounts.filter(
            discount__item_options=item_option
        ).select_related('discount').distinct()
        if discounts:
            BoughtItemDiscount.objects.bulk_create([
                BoughtItemDiscount(discount=discount.discount,
                                   bought_item=bought_item)
                for discount in discounts
            ])
        if self.cart_start_time is None:
            self.cart_start_time = timezone.now()
            self.save()

    def remove_from_cart(self, bought_item):
        if bought_item.order.id == self.id:
            bought_item.delete()
        if not self.has_cart():
            self.cart_start_time = None
            self.save()

    def mark_cart_paid(self, payment):
        bought_items = self.bought_items.filter(
            status__in=(BoughtItem.RESERVED, BoughtItem.UNPAID)
        )
        payment.bought_items = bought_items
        bought_items.update(status=BoughtItem.BOUGHT)
        if self.cart_start_time is not None:
            self.cart_start_time = None
            self.save()

    def cart_expire_time(self):
        if self.cart_start_time is None:
            return None
        return self.cart_start_time + timedelta(minutes=self.event.cart_timeout)

    def cart_is_expired(self):
        return (self.cart_start_time is not None and
                timezone.now() > self.cart_expire_time())

    def has_cart(self):
        if self.cart_is_expired():
            self.delete_cart()
        return (self.cart_start_time is not None and
                self.bought_items.filter(status=BoughtItem.RESERVED).exists())

    def delete_cart(self):
        self.bought_items.filter(status=BoughtItem.RESERVED).delete()
        if self.cart_start_time is not None:
            self.cart_start_time = None
            self.save()

    def get_groupable_cart(self):
        return self.bought_items.filter(
            status=BoughtItem.RESERVED
        ).order_by('item_option__item', 'item_option__order', '-added')

    def get_summary_data(self):
        if self.cart_is_expired():
            self.delete_cart()
<<<<<<< HEAD
        transactions = self.transactions.prefetch_related('bought_items').order_by('timestamp')
        payments = [t for t in transactions
                    if t.transaction_type == Transaction.PURCHASE]
        refunds = [t for t in transactions
                   if t.transaction_type == Transaction.REFUND]
        payment_items = [t.bought_items.select_related('item_option__item') for t in payments]
        bought_items_qs = self.bought_items.select_related('item_option', 'attendee', 'discounts', 'discounts__discount').order_by('attendee', 'added')
        attendees = []
        for k, g in itertools.groupby(bought_items_qs, operator.attrgetter('attendee')):
            items = [item.get_summary_data() for item in g]

            gross_cost = sum((item['gross_cost'] for item in items))
            total_savings = sum((item['total_savings'] for item in items))
            net_cost = gross_cost - total_savings
            attendees.append({
                'attendee': k,
                'bought_items': items,
                'gross_cost': gross_cost,
                'total_savings': total_savings,
                'net_cost': net_cost,
=======

        # First fetch BoughtItems and group by transaction.
        bought_items_qs = self.bought_items.select_related(
            'item_option__item',
            'discounts__discount'
        ).prefetch_related('transactions').order_by('-added')

        transactions = SortedDict()

        def add_item(txn, item):
            txn_dict = transactions.setdefault(txn, {
                'items': [],
                'discounts': [],
                'gross_cost': 0,
                'total_savings': 0,
                'net_cost': 0,
>>>>>>> 6eaeab5f
            })
            txn_dict['items'].append(item)
            multiplier = -1 if txn and txn.transaction_type == Transaction.REFUND else 1
            txn_dict['gross_cost'] += multiplier * item.item_option.price
            for discount in item.discounts.all():
                txn_dict['discounts'].append(discount)
                txn_dict["total_savings"] -= multiplier * discount.savings()
            txn_dict['net_cost'] = txn_dict['gross_cost'] + txn_dict['total_savings']

        for item in bought_items_qs:
            if not item.transactions.all():
                add_item(None, item)
            else:
                for txn in item.transactions.all():
                    add_item(txn, item)

        gross_cost = 0
        total_savings = 0
        net_cost = 0
        total_payments = 0
        total_refunds = 0
        unconfirmed_check_payments = False

        for txn, txn_dict in transactions.iteritems():
            gross_cost += txn_dict['gross_cost']
            total_savings += txn_dict['total_savings']
            net_cost += txn_dict['net_cost']
            if txn:
                if txn.transaction_type == Transaction.REFUND:
                    total_refunds += txn.amount
                else:
                    total_payments += txn.amount
                    if not unconfirmed_check_payments and txn and txn.method == Transaction.CHECK and not txn.is_confirmed:
                        unconfirmed_check_payments = True

        return {
            'transactions': transactions,
            'gross_cost': gross_cost,
            'total_savings': total_savings,
            'total_refunds': total_refunds,
            'total_payments': total_payments,
            'net_cost': net_cost,
            'net_balance': net_cost - (total_payments + total_refunds),
            'unconfirmed_check_payments': unconfirmed_check_payments
        }

    def get_eventhousing(self):
        # Workaround for DNE exceptions on nonexistant reverse relations.
        if not hasattr(self, '_eventhousing'):
            try:
                self._eventhousing = self.eventhousing
            except EventHousing.DoesNotExist:
                self._eventhousing = None
        return self._eventhousing

    def has_dwolla_payments(self):
        return self.transactions.filter(method=Transaction.DWOLLA).exists()


class Transaction(models.Model):
    STRIPE = 'stripe'
    DWOLLA = 'dwolla'
    CASH = 'cash'
    CHECK = 'check'
    FAKE = 'fake'

    METHOD_CHOICES = (
        (STRIPE, 'Stripe'),
        (DWOLLA, 'Dwolla'),
        (CASH, 'Cash'),
        (CHECK, 'Check'),
        (FAKE, 'Fake')
    )

    LIVE = 'live'
    TEST = 'test'
    API_CHOICES = (
        (LIVE, _('Live')),
        (TEST, _('Test')),
    )

    PURCHASE = 'purchase'
    REFUND = 'refund'
    OTHER = 'other'
    TRANSACTION_TYPE_CHOICES = (
        (PURCHASE, _('Purchase')),
        (REFUND, _('Refunded purchase')),
        (OTHER, _('Other')),
    )
    amount = models.DecimalField(max_digits=5, decimal_places=2, default=0)
    application_fee = models.DecimalField(max_digits=5, decimal_places=2, default=0)
    processing_fee = models.DecimalField(max_digits=5, decimal_places=2, default=0)
    timestamp = models.DateTimeField(default=timezone.now)
    created_by = models.ForeignKey(Person, blank=True, null=True)
    method = models.CharField(max_length=7, choices=METHOD_CHOICES)
    transaction_type = models.CharField(max_length=8, choices=TRANSACTION_TYPE_CHOICES)
    is_confirmed = models.BooleanField(default=False)
    api_type = models.CharField(max_length=4, choices=API_CHOICES, default=LIVE)
    event = models.ForeignKey(Event)

    related_transaction = models.ForeignKey('self', blank=True, null=True, related_name='related_transaction_set')
    order = models.ForeignKey('Order', related_name='transactions', blank=True, null=True)
    remote_id = models.CharField(max_length=40, blank=True)
    card = models.ForeignKey('CreditCard', blank=True, null=True, on_delete=models.SET_NULL)
    bought_items = models.ManyToManyField('BoughtItem', related_name='transactions', blank=True, null=True)

    class Meta:
        get_latest_by = 'timestamp'

    @classmethod
    def from_stripe_charge(cls, charge, **kwargs):
        # charge is expected to be a stripe charge with
        # balance_transaction expanded.
        application_fee = 0
        processing_fee = 0
        for fee in charge.balance_transaction.fee_details:
            if fee.type == 'application_fee':
                application_fee = Decimal(fee.amount) / 100
            elif fee.type == 'stripe_fee':
                processing_fee = Decimal(fee.amount) / 100
        return Transaction.objects.create(
            transaction_type=Transaction.PURCHASE,
            amount=Decimal(charge.amount) / 100,
            method=Transaction.STRIPE,
            remote_id=charge.id,
            is_confirmed=True,
            application_fee=application_fee,
            processing_fee=processing_fee,
            **kwargs
        )

    @classmethod
    def from_stripe_refund(cls, refund, related_transaction, **kwargs):
        application_fee_refund = refund['application_fee_refund']
        refund = refund['refund']
        processing_fee = 0
        for fee in refund.balance_transaction.fee_details:
            if fee.type == 'stripe_fee':
                processing_fee = Decimal(fee.amount) / 100
        return Transaction.objects.create(
            transaction_type=Transaction.REFUND,
            method=Transaction.STRIPE,
            amount=-1 * Decimal(refund.amount) / 100,
            is_confirmed=True,
            related_transaction=related_transaction,
            remote_id=refund.id,
            application_fee=-1 * Decimal(application_fee_refund.amount) / 100,
            processing_fee=processing_fee,
            **kwargs
        )

    @classmethod
    def from_dwolla_charge(cls, charge, **kwargs):
        application_fee = 0
        processing_fee = 0
        for fee in charge['Fees']:
            if fee['Type'] == 'Facilitator Fee':
                application_fee = Decimal(str(fee['Amount']))
            elif fee['Type'] == 'Dwolla Fee':
                processing_fee = Decimal(str(fee['Amount']))
        return Transaction.objects.create(
            transaction_type=Transaction.PURCHASE,
            amount=charge['Amount'],
            method=Transaction.DWOLLA,
            remote_id=charge['Id'],
            application_fee=application_fee,
            processing_fee=processing_fee,
            is_confirmed=True if charge['Status'] == 'processed' else False,
            **kwargs
        )

    @classmethod
    def from_dwolla_refund(cls, refund, related_transaction, **kwargs):
        # Dwolla refunds don't AFAICT refund fees.
        return Transaction.objects.create(
            transaction_type=Transaction.REFUND,
            method=Transaction.DWOLLA,
            amount=-1 * refund['Amount'],
            is_confirmed=True,
            related_transaction=related_transaction,
            remote_id=refund['TransactionId'],
            **kwargs
        )

    def can_refund(self):
        refunded = self.related_transaction_set.filter(
            transaction_type=Transaction.REFUND
        ).aggregate(refunded=Sum('amount'))['refunded'] or 0
        return self.amount + refunded > 0

    def refund(self, amount=None, bought_items=None, issuer=None, dwolla_pin=None):
        if amount is None:
            amount = self.amount
        if bought_items is None:
            bought_items = self.bought_items.all()

        total_refunds = self.related_transaction_set.aggregate(Sum('amount'))['amount__sum'] or 0
        refundable = self.amount + total_refunds
        if refundable < amount:
            raise ValueError("Not enough money available")

        if refundable == 0:
            return None

        refund_kwargs = {
            'order': self.order,
            'related_transaction': self,
            'api_type': self.api_type,
            'created_by': issuer,
            'event': self.event,
        }

        # May raise an error
        if self.method == Transaction.STRIPE:
            refund = stripe_refund(
                event=self.order.event,
                payment_id=self.remote_id,
                amount=refundable,
            )
            txn = Transaction.from_stripe_refund(refund, **refund_kwargs)
        elif self.method == Transaction.DWOLLA:
            refund = dwolla_refund(
                event=self.order.event,
                payment_id=self.remote_id,
                amount=refundable,
                pin=dwolla_pin,
            )
            txn = Transaction.from_dwolla_refund(refund, **refund_kwargs)
        else:
            txn = Transaction.objects.create(
                transaction_type=Transaction.REFUND,
                amount=-1 * refundable,
                is_confirmed=True,
                remote_id='',
                method=self.method,
                **refund_kwargs
            )
        txn.bought_items = bought_items
        bought_items.update(status=BoughtItem.REFUNDED)
        return txn
    refund.alters_data = True


class BoughtItem(models.Model):
    """
    Represents an item bought (or reserved) by a person.
    """
    # These are essentially just sugar. They might be used
    # for display, but they don't really guarantee anything.
    RESERVED = 'reserved'
    UNPAID = 'unpaid'
    BOUGHT = 'bought'
    REFUNDED = 'refunded'
    STATUS_CHOICES = (
        (RESERVED, _('Reserved')),
        (UNPAID, _('Unpaid')),
        (BOUGHT, _('Bought')),
        (REFUNDED, _('Refunded')),
    )
    item_option = models.ForeignKey(ItemOption)
    order = models.ForeignKey(Order, related_name='bought_items')
    added = models.DateTimeField(auto_now_add=True)
    status = models.CharField(max_length=8,
                              choices=STATUS_CHOICES,
                              default=UNPAID)
    # BoughtItem has a single attendee, but attendee can have
    # more than one BoughtItem. Basic example: Attendee can
    # have more than one class. Or, hypothetically, merch bought
    # by a single person could be assigned to multiple attendees.
    attendee = models.ForeignKey('Attendee', blank=True, null=True,
                                 related_name='bought_items', on_delete=models.SET_NULL)

    def __unicode__(self):
        return u"{} – {} ({})".format(self.item_option.name,
                                      self.order.code,
                                      self.pk)


class OrderDiscount(models.Model):
    """Tracks whether a person has entered a code for an event."""
    discount = models.ForeignKey(Discount)
    order = models.ForeignKey(Order, related_name='discounts')
    timestamp = models.DateTimeField(default=timezone.now)

    class Meta:
        unique_together = ('order', 'discount')


class BoughtItemDiscount(models.Model):
    """"Tracks whether an item has had a discount applied to it."""
    discount = models.ForeignKey(Discount)
    bought_item = models.ForeignKey(BoughtItem, related_name='discounts')
    timestamp = models.DateTimeField(default=timezone.now)

    class Meta:
        unique_together = ('bought_item', 'discount')

    def savings(self):
        discount = self.discount
        item_option = self.bought_item.item_option
        return min(discount.amount
                   if discount.discount_type == Discount.FLAT
                   else discount.amount / 100 * item_option.price,
                   item_option.price)


class HousingRequestNight(models.Model):
    date = models.DateField()

    class Meta:
        ordering = ('date',)

    def __unicode__(self):
        return date(self.date, 'l, F jS')


@receiver(signals.post_save, sender=Event)
def create_request_nights(sender, instance, **kwargs):
    """
    At some point in the future, we might want to switch this to
    a ForeignKey relationship in the other direction, and let folks
    annotate each night with specific information. For now, for simplicity,
    we're sticking with the relationship that already exists.
    """
    date_set = set(instance.get_housing_dates())
    seen = set(HousingRequestNight.objects.filter(date__in=date_set).values_list('date', flat=True))
    to_create = date_set - seen
    if to_create:
        HousingRequestNight.objects.bulk_create([
            HousingRequestNight(date=date) for date in to_create
        ])


class Attendee(AbstractNamedModel):
    """
    This model represents information about someone attending an event.

    """
    NEED = 'need'
    HAVE = 'have'
    HOME = 'home'

    HOUSING_STATUS_CHOICES = (
        (NEED, 'Needs housing'),
        (HAVE, 'Already arranged / hosting not required'),
        (HOME, 'Staying at own home'),
    )
    # Internal tracking data
    order = models.ForeignKey(Order, related_name='attendees')
    person = models.ForeignKey(Person, blank=True, null=True)
    person_confirmed = models.BooleanField(default=False)

    # Basic data - always required for attendees.
    basic_completed = models.BooleanField(default=False)
    email = models.EmailField(max_length=254)
    phone = models.CharField(max_length=50, blank=True)
    liability_waiver = models.BooleanField(default=False, help_text="Must be agreed to by the attendee themselves.")
    photo_consent = models.BooleanField(default=False, verbose_name='I consent to have my photo taken at this event.')
    housing_status = models.CharField(max_length=4, choices=HOUSING_STATUS_CHOICES,
                                      default=HAVE, verbose_name='housing status')

    # Housing information - all optional.
    housing_completed = models.BooleanField(default=False)
    nights = models.ManyToManyField(HousingRequestNight, blank=True, null=True)
    ef_cause = models.ManyToManyField(EnvironmentalFactor,
                                      related_name='attendee_cause',
                                      blank=True,
                                      null=True,
                                      verbose_name="People around me may be exposed to")

    ef_avoid = models.ManyToManyField(EnvironmentalFactor,
                                      related_name='attendee_avoid',
                                      blank=True,
                                      null=True,
                                      verbose_name="I can't/don't want to be around")

    person_prefer = models.TextField(blank=True,
                                     verbose_name="I need to be placed with these people",
                                     help_text="Provide a list of names, separated by line breaks.")

    person_avoid = models.TextField(blank=True,
                                    verbose_name="I do not want to be around these people",
                                    help_text="Provide a list of names, separated by line breaks.")

    housing_prefer = models.ManyToManyField(HousingCategory,
                                            related_name='event_preferred_by',
                                            blank=True,
                                            null=True,
                                            verbose_name="I prefer to stay somewhere that is (a/an)")

    other_needs = models.TextField(blank=True)

    custom_data = GenericRelation('CustomFormEntry', content_type_field='related_ct', object_id_field='related_id')

    def __unicode__(self):
        return self.get_full_name()

    def get_groupable_items(self):
        return self.bought_items.order_by('item_option__item', 'item_option__order', '-added')


class Home(models.Model):
    address = models.CharField(max_length=200)
    address_2 = models.CharField(max_length=200, blank=True)
    city = models.CharField(max_length=50)
    state_or_province = models.CharField(max_length=50, verbose_name='state / province')
    zip_code = models.CharField(max_length=12, blank=True, verbose_name="zip / postal code")
    country = CountryField()
    public_transit_access = models.BooleanField(default=False,
                                                verbose_name="My/Our house has easy access to public transit")

    ef_present = models.ManyToManyField(EnvironmentalFactor,
                                        related_name='home_present',
                                        blank=True,
                                        null=True,
                                        verbose_name="People in my/our home may be exposed to")

    ef_avoid = models.ManyToManyField(EnvironmentalFactor,
                                      related_name='home_avoid',
                                      blank=True,
                                      null=True,
                                      verbose_name="I/We don't want in my/our home")

    person_prefer = models.TextField(blank=True,
                                     verbose_name="I/We would love to host",
                                     help_text="Provide a list of names, separated by line breaks.")

    person_avoid = models.TextField(blank=True,
                                    verbose_name="I/We don't want to host",
                                    help_text="Provide a list of names, separated by line breaks.")

    housing_categories = models.ManyToManyField(HousingCategory,
                                                related_name='homes',
                                                blank=True,
                                                null=True,
                                                verbose_name="My/Our home is (a/an)")

    def get_invites(self):
        return Invite.objects.filter(kind=Invite.HOME,
                                     content_id=self.pk)


class EventHousing(models.Model):
    event = models.ForeignKey(Event)
    home = models.ForeignKey(Home, blank=True, null=True, on_delete=models.SET_NULL)
    order = models.OneToOneField(Order, related_name='eventhousing')

    # Eventually add a contact_person field.
    contact_name = models.CharField(max_length=100)
    contact_email = models.EmailField(blank=True)
    contact_phone = models.CharField(max_length=50)

    # Duplicated data from Home, plus confirm fields.
    address = models.CharField(max_length=200)
    address_2 = models.CharField(max_length=200, blank=True)
    city = models.CharField(max_length=50)
    state_or_province = models.CharField(max_length=50, verbose_name='state / province')
    zip_code = models.CharField(max_length=12, blank=True, verbose_name="zip / postal code")
    country = CountryField()
    public_transit_access = models.BooleanField(default=False,
                                                verbose_name="My/Our house has easy access to public transit")

    ef_present = models.ManyToManyField(EnvironmentalFactor,
                                        related_name='eventhousing_present',
                                        blank=True,
                                        null=True,
                                        verbose_name="People in the home may be exposed to")

    ef_avoid = models.ManyToManyField(EnvironmentalFactor,
                                      related_name='eventhousing_avoid',
                                      blank=True,
                                      null=True,
                                      verbose_name="I/We don't want in my/our home")

    person_prefer = models.TextField(blank=True,
                                     verbose_name="I/We would love to host",
                                     help_text="Provide a list of names, separated by line breaks.")

    person_avoid = models.TextField(blank=True,
                                    verbose_name="I/We don't want to host",
                                    help_text="Provide a list of names, separated by line breaks.")

    housing_categories = models.ManyToManyField(HousingCategory,
                                                related_name='eventhousing',
                                                blank=True,
                                                null=True,
                                                verbose_name="Our home is (a/an)")


class HousingSlot(models.Model):
    eventhousing = models.ForeignKey(EventHousing)
    date = models.DateField()
    spaces = models.PositiveSmallIntegerField(default=0,
                                              validators=[MaxValueValidator(100)])
    spaces_max = models.PositiveSmallIntegerField(default=0,
                                                  validators=[MaxValueValidator(100)])


class HousingAssignment(models.Model):
    # Home plans are ignored when checking against spaces.
    AUTO = 'auto'
    MANUAL = 'manual'
    ASSIGNMENT_TYPE_CHOICES = (
        (AUTO, _("Automatic")),
        (MANUAL, _("Manual"))
    )

    attendee = models.ForeignKey(Attendee)
    slot = models.ForeignKey(HousingSlot)
    assignment_type = models.CharField(max_length=6, choices=ASSIGNMENT_TYPE_CHOICES)


class InviteManager(models.Manager):
    def get_or_create_invite(self, email, user, kind, content_id):
        while True:
            code = get_random_string(
                length=20,
                allowed_chars='abcdefghijkmnpqrstuvwxyz'
                              'ABCDEFGHJKLMNPQRSTUVWXYZ23456789-~'
            )
            if not Invite.objects.filter(code=code):
                break
        defaults = {
            'user': user,
            'code': code,
        }
        return self.get_or_create(email=email, content_id=content_id, kind=kind, defaults=defaults)


class Invite(models.Model):
    HOME = 'home'
    EVENT_EDITOR = 'editor'
    ORGANIZATION_EDITOR = 'org_editor'
    KIND_CHOICES = (
        (HOME, _("Home")),
        (EVENT_EDITOR, _("Event Editor")),
        (ORGANIZATION_EDITOR, _("Organization Editor")),
    )

    objects = InviteManager()
    code = models.CharField(max_length=20, unique=True)
    email = models.EmailField()
    #: User who sent the invitation.
    user = models.ForeignKey(Person)
    is_sent = models.BooleanField(default=False)
    kind = models.CharField(max_length=10, choices=KIND_CHOICES)
    content_id = models.IntegerField()
    created = models.DateTimeField(auto_now_add=True)
    modified = models.DateTimeField(auto_now=True)

    class Meta:
        unique_together = (('email', 'content_id', 'kind'),)

    def send(self, site, body_template_name='brambling/mail/invite_{kind}_body.html',
             subject_template_name='brambling/mail/invite_{kind}_subject.txt',
             content=None, secure=False):
        context = {
            'invite': self,
            'site': site,
            'protocol': 'https' if secure else 'http',
        }
        if content is not None:
            context['content'] = content

        send_fancy_mail(
            recipient_list=[self.email],
            subject_template=subject_template_name.format(kind=self.kind),
            body_template=body_template_name.format(kind=self.kind),
            context=context,
        )
        self.is_sent = True
        self.save()


class CustomForm(models.Model):
    ATTENDEE = 'attendee'
    ORDER = 'order'

    FORM_TYPE_CHOICES = (
        (ATTENDEE, _('Attendee')),
        (ORDER, _('Order')),

    )
    form_type = models.CharField(max_length=8, choices=FORM_TYPE_CHOICES,
                                 help_text='Order forms will only display if "collect survey data" is checked in your event settings')
    event = models.ForeignKey(Event, related_name="forms")
    # TODO: Add fk/m2m to BoughtItem to limit people the form is
    # displayed to.
    name = models.CharField(max_length=50,
                            help_text="For organization purposes. This will not be displayed to attendees.")
    index = models.PositiveSmallIntegerField(default=0,
                                             help_text="Defines display order if you have multiple forms.")

    def __unicode__(self):
        return self.name

    class Meta:
        ordering = ('index',)

    def get_fields(self):
        # Returns field definition dict that can be added to a form
        return SortedDict((
            (field.key, field.formfield())
            for field in self.fields.all()
        ))

    def get_data(self, related_obj):
        related_ct = ContentType.objects.get_for_model(related_obj)
        related_id = related_obj.pk
        entries = CustomFormEntry.objects.filter(
            related_ct=related_ct,
            related_id=related_id,
            form_field__form=self,
        )
        raw_data = {
            entry.form_field_id: entry.get_value()
            for entry in entries
        }
        return {
            field.key: raw_data[field.pk]
            for field in self.fields.all()
            if field.pk in raw_data
        }

    def save_data(self, cleaned_data, related_obj):
        related_ct = ContentType.objects.get_for_model(related_obj)
        related_id = related_obj.pk
        for field in self.fields.all():
            value = json.dumps(cleaned_data.get(field.key))
            CustomFormEntry.objects.update_or_create(
                related_ct=related_ct,
                related_id=related_id,
                form_field=field,
                defaults={'value': value},
            )


class CustomFormField(models.Model):
    TEXT = 'text'
    TEXTAREA = 'textarea'
    BOOLEAN = 'boolean'

    FIELD_TYPE_CHOICES = (
        (TEXT, _('Text')),
        (TEXTAREA, _('Paragraph text')),
        (BOOLEAN, _('Checkbox')),
    )
    field_type = models.CharField(max_length=8, choices=FIELD_TYPE_CHOICES, default=TEXT)

    form = models.ForeignKey(CustomForm, related_name='fields')
    name = models.CharField(max_length=255)
    # Choices will be a comma-separated value field, not a relation.
    #choices = models.CharField(max_length=255)
    default = models.CharField(max_length=255, blank=True)
    required = models.BooleanField(default=False)
    index = models.PositiveSmallIntegerField(default=0)

    class Meta:
        ordering = ('index',)

    @property
    def key(self):
        return "custom_{}_{}".format(self.form_id, self.pk)

    def formfield(self):
        kwargs = {
            'required': self.required,
            'initial': self.default,
            'label': self.name,
        }
        if self.field_type == self.TEXT:
            field_class = forms.CharField
        elif self.field_type == self.TEXTAREA:
            field_class = forms.CharField
            kwargs['widget'] = forms.Textarea
        elif self.field_type == self.BOOLEAN:
            field_class = forms.BooleanField

        return field_class(**kwargs)


class CustomFormEntry(models.Model):
    related_ct = models.ForeignKey(ContentType)
    related_id = models.IntegerField()
    related_obj = GenericForeignKey('related_ct', 'related_id')

    form_field = models.ForeignKey(CustomFormField)
    value = models.TextField(blank=True)

    class Meta:
        unique_together = (('related_ct', 'related_id', 'form_field'),)

    def set_value(self, value):
        self.value = json.dumps(value)

    def get_value(self):
        try:
            return json.loads(self.value)
        except:
            return ''<|MERGE_RESOLUTION|>--- conflicted
+++ resolved
@@ -877,28 +877,6 @@
     def get_summary_data(self):
         if self.cart_is_expired():
             self.delete_cart()
-<<<<<<< HEAD
-        transactions = self.transactions.prefetch_related('bought_items').order_by('timestamp')
-        payments = [t for t in transactions
-                    if t.transaction_type == Transaction.PURCHASE]
-        refunds = [t for t in transactions
-                   if t.transaction_type == Transaction.REFUND]
-        payment_items = [t.bought_items.select_related('item_option__item') for t in payments]
-        bought_items_qs = self.bought_items.select_related('item_option', 'attendee', 'discounts', 'discounts__discount').order_by('attendee', 'added')
-        attendees = []
-        for k, g in itertools.groupby(bought_items_qs, operator.attrgetter('attendee')):
-            items = [item.get_summary_data() for item in g]
-
-            gross_cost = sum((item['gross_cost'] for item in items))
-            total_savings = sum((item['total_savings'] for item in items))
-            net_cost = gross_cost - total_savings
-            attendees.append({
-                'attendee': k,
-                'bought_items': items,
-                'gross_cost': gross_cost,
-                'total_savings': total_savings,
-                'net_cost': net_cost,
-=======
 
         # First fetch BoughtItems and group by transaction.
         bought_items_qs = self.bought_items.select_related(
@@ -915,7 +893,6 @@
                 'gross_cost': 0,
                 'total_savings': 0,
                 'net_cost': 0,
->>>>>>> 6eaeab5f
             })
             txn_dict['items'].append(item)
             multiplier = -1 if txn and txn.transaction_type == Transaction.REFUND else 1
