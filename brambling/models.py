# encoding: utf8
from __future__ import unicode_literals

from datetime import timedelta
from decimal import Decimal
import json

from django.contrib.auth.models import (AbstractBaseUser, PermissionsMixin,
                                        BaseUserManager)
from django.contrib.contenttypes.fields import GenericForeignKey, GenericRelation
from django.contrib.contenttypes.models import ContentType
from django.core.exceptions import SuspiciousOperation
from django.core.urlresolvers import reverse
from django.core.validators import (MaxValueValidator, MinValueValidator,
                                    RegexValidator)
from django.dispatch import receiver
from django.db import models
from django.db.models import signals, Sum
from django.template.defaultfilters import date
from django.utils import timezone
from django.utils.crypto import get_random_string
from django.utils.datastructures import SortedDict
from django.utils.encoding import smart_text
from django.utils.translation import ugettext_lazy as _
from django_countries.fields import CountryField
import floppyforms.__future__ as forms
import pytz

from brambling.mail import InviteMailer
from brambling.utils.payment import (dwolla_refund, stripe_refund, LIVE,
                                     stripe_test_settings_valid,
                                     stripe_live_settings_valid,
                                     dwolla_test_settings_valid,
                                     dwolla_live_settings_valid)


DEFAULT_DANCE_STYLES = (
    "Alt Blues",
    "Trad Blues",
    "Fusion",
    "Swing",
    "Balboa",
    "Contra",
    "West Coast Swing",
    "Argentine Tango",
    "Ballroom",
    "Folk",
    "Contact Improv",
)

DEFAULT_ENVIRONMENTAL_FACTORS = (
    "Dogs",
    "Cats",
    "Birds",
    "Bees",
    "Peanuts",
    "Children",
    "Tobacco smoke",
    "Other smoke",
    "Alcohol",
    "Recreational drugs",
)


DEFAULT_DIETARY_RESTRICTIONS = (
    "Gluten free",
    "Vegetarian",
    "Vegan",
    "Kosher",
    "Halal",
)


DEFAULT_HOUSING_CATEGORIES = (
    "Quiet",
    "Noisy",
    "All-dancer",
    "Party",
    "Substance-free",
    "Early bird",
    "Night owl",
    "Co-op",
    "Apartment",
    "House",
)


class AbstractNamedModel(models.Model):
    "A base model for any model which needs a human name."

    NAME_ORDER_CHOICES = (
        ('GMS', "Given Middle Surname"),
        ('SGM', "Surname Given Middle"),
        ('GS', "Given Surname"),
        ('SG', "Surname Given"),
    )

    NAME_ORDER_PATTERNS = {
        'GMS': "{given} {middle} {surname}",
        'SGM': "{surname} {given} {middle}",
        'GS': "{given} {surname}",
        'SG': "{surname} {given}",
    }

    given_name = models.CharField(max_length=50)
    middle_name = models.CharField(max_length=50, blank=True)
    surname = models.CharField(max_length=50)
    name_order = models.CharField(max_length=3, choices=NAME_ORDER_CHOICES, default="GMS")

    def get_full_name(self):
        name_dict = {
            'given': self.given_name,
            'middle': self.middle_name,
            'surname': self.surname,
        }
        name_order = self.name_order
        if not self.middle_name:
            if name_order == 'GMS':
                name_order = 'GS'
            elif name_order == 'SGM':
                name_order = 'SG'
        return self.NAME_ORDER_PATTERNS[name_order].format(**name_dict)
    get_full_name.short_description = 'Name'

    def get_short_name(self):
        return self.given_name

    class Meta:
        abstract = True


class AbstractDwollaModel(models.Model):
    class Meta:
        abstract = True

    # Token obtained via OAuth.
    dwolla_user_id = models.CharField(max_length=20, blank=True, default='')
    dwolla_access_token = models.CharField(max_length=50, blank=True, default='')
    dwolla_access_token_expires = models.DateTimeField(blank=True, null=True)
    dwolla_refresh_token = models.CharField(max_length=50, blank=True, default='')
    dwolla_refresh_token_expires = models.DateTimeField(blank=True, null=True)
    dwolla_test_user_id = models.CharField(max_length=20, blank=True, default='')
    dwolla_test_access_token = models.CharField(max_length=50, blank=True, default='')
    dwolla_test_access_token_expires = models.DateTimeField(blank=True, null=True)
    dwolla_test_refresh_token = models.CharField(max_length=50, blank=True, default='')
    dwolla_test_refresh_token_expires = models.DateTimeField(blank=True, null=True)

    def dwolla_live_connected(self):
        return bool(
            dwolla_live_settings_valid() and
            self.dwolla_user_id and
            self.dwolla_refresh_token_expires and
            self.dwolla_refresh_token_expires > timezone.now()
        )

    def dwolla_test_connected(self):
        return bool(
            dwolla_test_settings_valid() and
            self.dwolla_test_user_id and
            self.dwolla_test_refresh_token_expires and
            self.dwolla_test_refresh_token_expires > timezone.now()
        )

    def dwolla_live_can_connect(self):
        return bool(
            dwolla_live_settings_valid() and
            (
                not self.dwolla_user_id or
                self.dwolla_refresh_token_expires <= timezone.now()
            )
        )

    def dwolla_test_can_connect(self):
        return bool(
            dwolla_live_settings_valid() and
            (
                not self.dwolla_test_user_id or
                self.dwolla_test_refresh_token_expires <= timezone.now()
            )
        )

    def get_dwolla_connect_url(self):
        raise NotImplementedError

    def clear_dwolla_data(self, api_type):
        prefix = "dwolla_" if api_type == LIVE else "dwolla_test_"
        for field in ('user_id', 'access_token', 'refresh_token'):
            setattr(self, prefix + field, '')
        for field in ('refresh_token_expires', 'access_token_expires'):
            setattr(self, prefix + field, None)


class DanceStyle(models.Model):
    name = models.CharField(max_length=30, unique=True)

    class Meta:
        ordering = ('name',)

    def __unicode__(self):
        return smart_text(self.name)


class EnvironmentalFactor(models.Model):
    name = models.CharField(max_length=30, unique=True)

    class Meta:
        ordering = ('name',)

    def __unicode__(self):
        return smart_text(self.name)


class DietaryRestriction(models.Model):
    name = models.CharField(max_length=20, unique=True)

    class Meta:
        ordering = ('name',)

    def __unicode__(self):
        return smart_text(self.name)


class HousingCategory(models.Model):
    name = models.CharField(max_length=20, unique=True)

    class Meta:
        ordering = ('name',)
        verbose_name_plural = 'housing categories'

    def __unicode__(self):
        return smart_text(self.name)


@receiver(signals.post_migrate)
def create_defaults(app_config, **kwargs):
    if app_config.name == 'brambling':
        if not DanceStyle.objects.exists():
            if kwargs.get('verbosity') >= 2:
                print("Creating default dance styles")
            DanceStyle.objects.bulk_create([
                DanceStyle(name=name)
                for name in DEFAULT_DANCE_STYLES
            ])
        if not DietaryRestriction.objects.exists():
            if kwargs.get('verbosity') >= 2:
                print("Creating default dietary restrictions")
            DietaryRestriction.objects.bulk_create([
                DietaryRestriction(name=name)
                for name in DEFAULT_DIETARY_RESTRICTIONS
            ])
        if not EnvironmentalFactor.objects.exists():
            if kwargs.get('verbosity') >= 2:
                print("Creating default environmental factors")
            EnvironmentalFactor.objects.bulk_create([
                EnvironmentalFactor(name=name)
                for name in DEFAULT_ENVIRONMENTAL_FACTORS
            ])
        if not HousingCategory.objects.exists():
            if kwargs.get('verbosity') >= 2:
                print("Creating default housing categories")
            HousingCategory.objects.bulk_create([
                HousingCategory(name=name)
                for name in DEFAULT_HOUSING_CATEGORIES
            ])


class Organization(AbstractDwollaModel):
    DEMO_SLUG = 'demo'

    name = models.CharField(max_length=50)
    slug = models.SlugField(max_length=50,
                            validators=[RegexValidator("^[a-z0-9-]+$")],
                            help_text="URL-friendly version of the event name."
                                      " Dashes, 0-9, and lower-case a-z only.",
                            unique=True)
    description = models.TextField(blank=True)
    website_url = models.URLField(blank=True, verbose_name="website URL")
    facebook_url = models.URLField(blank=True, verbose_name="facebook URL")
    banner_image = models.ImageField(blank=True)
    city = models.CharField(max_length=50, blank=True)
    state_or_province = models.CharField(max_length=50, verbose_name='state / province', blank=True)
    country = CountryField(default='US', blank=True)
    dance_styles = models.ManyToManyField(DanceStyle, blank=True)

    owner = models.ForeignKey('Person',
                              related_name='owner_orgs')
    editors = models.ManyToManyField('Person',
                                     related_name='editor_orgs',
                                     blank=True, null=True)

    default_event_city = models.CharField(max_length=50, blank=True)
    default_event_state_or_province = models.CharField(max_length=50, verbose_name='state / province', blank=True)
    default_event_country = CountryField(default='US', blank=True)
    default_event_dance_styles = models.ManyToManyField(DanceStyle, blank=True, related_name='organization_event_default_set')
    default_event_timezone = models.CharField(max_length=40, default='America/New_York', blank=True, choices=((tz, tz) for tz in pytz.common_timezones))
    default_event_currency = models.CharField(max_length=10, default='USD', blank=True)
    # This is a secret value set by admins. It will be cached on the event model.
    default_application_fee_percent = models.DecimalField(max_digits=5, decimal_places=2, default=2.5,
                                                          validators=[MaxValueValidator(100), MinValueValidator(0)])

    # These are obtained with Stripe Connect via Oauth.
    stripe_user_id = models.CharField(max_length=32, blank=True, default='')
    stripe_access_token = models.CharField(max_length=32, blank=True, default='')
    stripe_refresh_token = models.CharField(max_length=60, blank=True, default='')
    stripe_publishable_key = models.CharField(max_length=32, blank=True, default='')

    stripe_test_user_id = models.CharField(max_length=32, blank=True, default='')
    stripe_test_access_token = models.CharField(max_length=32, blank=True, default='')
    stripe_test_refresh_token = models.CharField(max_length=60, blank=True, default='')
    stripe_test_publishable_key = models.CharField(max_length=32, blank=True, default='')

    check_payment_allowed = models.BooleanField(default=False)
    check_payable_to = models.CharField(max_length=50, blank=True)

    check_recipient = models.CharField(max_length=50, blank=True)
    check_address = models.CharField(max_length=200, blank=True)
    check_address_2 = models.CharField(max_length=200, blank=True)
    check_city = models.CharField(max_length=50, blank=True)
    check_state_or_province = models.CharField(max_length=50, blank=True, verbose_name='state / province')
    check_zip = models.CharField(max_length=12, blank=True, verbose_name="zip / postal code")
    check_country = CountryField(default='US')

    # Internal tracking fields.
    created = models.DateTimeField(auto_now_add=True)
    last_modified = models.DateTimeField(auto_now=True)

    def __unicode__(self):
        return smart_text(self.name)

    def get_absolute_url(self):
        return reverse('brambling_organization_detail', kwargs={
            'organization_slug': self.slug,
        })

    def editable_by(self, user):
        return (user.is_authenticated() and user.is_active and
                (user.is_superuser or user.pk == self.owner_id or
                 self.editors.filter(pk=user.pk).exists()))

    def get_dwolla_connect_url(self):
        return reverse('brambling_organization_dwolla_connect',
                       kwargs={'organization_slug': self.slug})

    def stripe_live_connected(self):
        return bool(stripe_live_settings_valid() and self.stripe_user_id)

    def stripe_test_connected(self):
        return bool(stripe_test_settings_valid() and self.stripe_test_user_id)

    def stripe_live_can_connect(self):
        return bool(stripe_live_settings_valid() and not self.stripe_user_id)

    def stripe_test_can_connect(self):
        return bool(stripe_test_settings_valid() and not self.stripe_test_user_id)

    def get_invites(self):
        return Invite.objects.filter(kind=Invite.ORGANIZATION_EDITOR,
                                     content_id=self.pk)

    def is_demo(self):
        return self.slug == Organization.DEMO_SLUG


class Event(models.Model):
    PUBLIC = 'public'
    LINK = 'link'
    HALF_PUBLIC = 'half-public'
    INVITED = 'invited'

    PRIVACY_CHOICES = (
        (PUBLIC, _("Anyone can find and view the event")),
        (LINK, _("Anyone with a direct link can view the event")),
        (HALF_PUBLIC, _("Anyone can find and view the event, but only people who are invited can register")),
        (INVITED, _("Only people invited to the event can see the event and register")),
    )

    LIVE = 'live'
    TEST = 'test'
    API_CHOICES = (
        (LIVE, _('Live')),
        (TEST, _('Test')),
    )

    name = models.CharField(max_length=50)
    slug = models.SlugField(max_length=50,
                            validators=[RegexValidator("^[a-z0-9-]+$")],
                            help_text="URL-friendly version of the event name."
                                      " Dashes, 0-9, and lower-case a-z only.",
                            unique=True)
    description = models.TextField(blank=True)
    website_url = models.URLField(blank=True, verbose_name="website URL")
    facebook_url = models.URLField(blank=True, verbose_name="facebook event URL")
    banner_image = models.ImageField(blank=True)
    city = models.CharField(max_length=50)
    state_or_province = models.CharField(max_length=50, verbose_name='state / province')
    country = CountryField(default='US')
    timezone = models.CharField(max_length=40, default='America/New_York', choices=((tz, tz) for tz in pytz.common_timezones))
    currency = models.CharField(max_length=10, default='USD')

    start_date = models.DateField()
    end_date = models.DateField()
    start_time = models.TimeField(blank=True, null=True)
    end_time = models.TimeField(blank=True, null=True)

    dance_styles = models.ManyToManyField(DanceStyle, blank=True)
    has_dances = models.BooleanField(verbose_name="Is a dance / Has dance(s)", default=False)
    has_classes = models.BooleanField(verbose_name="Is a class / Has class(es)", default=False)
    liability_waiver = models.TextField(default=_("I hereby release {organization}, its officers, and its employees from all "
                                                  "liability of injury, loss, or damage to personal property associated "
                                                  "with this event. I acknowledge that I understand the content of this "
                                                  "document. I am aware that it is legally binding and I accept it out "
                                                  "of my own free will."), help_text=_("'{event}' and '{organization}' will be automatically replaced with your event and organization names respectively when users are presented with the waiver."))

<<<<<<< HEAD
    transfers_allowed = models.BooleanField(default=True, help_text="Whether users can transfer items directly to other users.")
    privacy = models.CharField(max_length=7, choices=PRIVACY_CHOICES,
                               default=PUBLIC, help_text="Who can view this event once it's published.")
=======
    privacy = models.CharField(max_length=11, choices=PRIVACY_CHOICES,
                               default=PUBLIC)
>>>>>>> 7c5532db
    is_published = models.BooleanField(default=False)
    # If an event is "frozen", it can no longer be edited or unpublished.
    is_frozen = models.BooleanField(default=False)
    # Unpublished events can use test APIs, so that event organizers
    # and developers can easily run through things without accidentally
    # charging actual money.
    api_type = models.CharField(max_length=4, choices=API_CHOICES, default=LIVE)

    organization = models.ForeignKey(Organization)
    additional_editors = models.ManyToManyField('Person',
                                                related_name='editor_events',
                                                blank=True, null=True)

    collect_housing_data = models.BooleanField(default=True)
    collect_survey_data = models.BooleanField(default=True)
    check_postmark_cutoff = models.DateField(blank=True, null=True)

    # Time in minutes.
    cart_timeout = models.PositiveSmallIntegerField(default=15,
                                                    help_text="Minutes before a user's cart expires.")

    # This is a secret value set by admins
    application_fee_percent = models.DecimalField(max_digits=5, decimal_places=2, default=2.5,
                                                  validators=[MaxValueValidator(100), MinValueValidator(0)])

    # Internal tracking fields
    created = models.DateTimeField(auto_now_add=True)
    last_modified = models.DateTimeField(auto_now=True)

    def __unicode__(self):
        return smart_text(self.name)

    def get_absolute_url(self):
        return reverse('brambling_event_root', kwargs={
            'event_slug': self.slug,
            'organization_slug': self.organization.slug,
        })

    def get_liability_waiver(self):
        return self.liability_waiver.format(event=self.name, organization=self.organization.name)

    def editable_by(self, user):
        return (
            self.organization.editable_by(user) or (
                user.is_authenticated() and
                user.is_active and
                self.additional_editors.filter(pk=user.pk).exists()
            )
        )

    def viewable_by(self, user):
        if self.editable_by(user):
            return True

        if not self.is_published:
            return False

        if self.privacy == self.INVITED:
            if not user.is_authenticated():
                return False
            if not Order.objects.filter(person=user, event=self).exists():
                return False

        return True

    def can_be_published(self):
        return ItemOption.objects.filter(item__event=self).exists()

    def get_invites(self):
        return Invite.objects.filter(kind=Invite.EVENT,
                                     content_id=self.pk)

    def get_editor_invites(self):
        return Invite.objects.filter(kind=Invite.EVENT_EDITOR,
                                     content_id=self.pk)

    def stripe_connected(self):
        if self.api_type == Event.LIVE:
            return self.organization.stripe_live_connected()
        return self.organization.stripe_test_connected()

    def stripe_can_connect(self):
        if self.api_type == Event.LIVE:
            return self.organization.stripe_live_can_connect()
        return self.organization.stripe_test_can_connect()

    def dwolla_connected(self):
        if self.api_type == Event.LIVE:
            return self.organization.dwolla_live_connected()
        return self.organization.dwolla_test_connected()

    def dwolla_can_connect(self):
        if self.api_type == Event.LIVE:
            return self.organization.dwolla_live_can_connect()
        return self.organization.dwolla_test_can_connect()

    def is_demo(self):
        return self.organization.is_demo()

    def get_housing_dates(self):
        return [
            self.start_date + timedelta(n-1)
            for n in xrange((self.end_date - self.start_date).days + 2)
        ]


class Item(models.Model):
    name = models.CharField(max_length=30, help_text="Full pass, dance-only pass, T-shirt, socks, etc.")
    description = models.TextField(blank=True)
    event = models.ForeignKey(Event, related_name='items')

    created = models.DateTimeField(auto_now_add=True)
    last_modified = models.DateTimeField(auto_now=True)

    def __unicode__(self):
        return smart_text(self.name)


class ItemImage(models.Model):
    item = models.ForeignKey(Item, related_name='images')
    order = models.PositiveSmallIntegerField()
    image = models.ImageField()


class ItemOption(models.Model):
    TOTAL_AND_REMAINING = 'both'
    TOTAL = 'total'
    REMAINING = 'remaining'
    HIDDEN = 'hidden'
    REMAINING_DISPLAY_CHOICES = (
        (TOTAL_AND_REMAINING, _('Remaining / Total')),
        (TOTAL, _('Total only')),
        (REMAINING, _('Remaining only')),
        (HIDDEN, _("Don't display")),
    )
    item = models.ForeignKey(Item, related_name='options')
    name = models.CharField(max_length=30)
    price = models.DecimalField(max_digits=6, decimal_places=2, validators=[MinValueValidator(0)])
    total_number = models.PositiveSmallIntegerField(blank=True, null=True, help_text="Leave blank for unlimited.")
    available_start = models.DateTimeField(default=timezone.now)
    available_end = models.DateTimeField()
    remaining_display = models.CharField(max_length=9, default=TOTAL_AND_REMAINING, choices=REMAINING_DISPLAY_CHOICES)
    order = models.PositiveSmallIntegerField()

    class Meta:
        ordering = ('order',)

    def __unicode__(self):
        return smart_text(self.name)

    @property
    def remaining(self):
        if not hasattr(self, 'taken'):
            self.taken = self.boughtitem_set.exclude(status__in=(BoughtItem.REFUNDED, BoughtItem.TRANSFERRED)).count()
        return self.total_number - self.taken


class Discount(models.Model):
    CODE_REGEX = '[0-9A-Za-z \'"~+=]+'
    PERCENT = 'percent'
    FLAT = 'flat'

    TYPE_CHOICES = (
        (FLAT, _('Flat')),
        (PERCENT, _('Percent')),
    )
    name = models.CharField(max_length=40)
    code = models.CharField(max_length=20, validators=[RegexValidator("^{}$".format(CODE_REGEX))],
                            help_text="Allowed characters: 0-9, a-z, A-Z, space, and '\"~+=")
    item_options = models.ManyToManyField(ItemOption)
    available_start = models.DateTimeField(default=timezone.now)
    available_end = models.DateTimeField()
    discount_type = models.CharField(max_length=7,
                                     choices=TYPE_CHOICES,
                                     default=FLAT)
    amount = models.DecimalField(max_digits=5, decimal_places=2,
                                 validators=[MinValueValidator(0)],
                                 verbose_name="discount value")
    event = models.ForeignKey(Event)

    class Meta:
        unique_together = ('code', 'event')

    def __unicode__(self):
        return self.name


class PersonManager(BaseUserManager):
    def _create_user(self, email, password, is_superuser, **extra_fields):
        """
        Creates and saves a User with the given username, email and password.
        """
        now = timezone.now()
        if not email:
            raise ValueError('Email must be given')
        email = self.normalize_email(email)
        person = self.model(email=email, is_superuser=is_superuser,
                            last_login=now, **extra_fields)
        person.set_password(password)
        person.save(using=self._db)
        return person

    def create_user(self, email, password=None, **extra_fields):
        return self._create_user(email, password, False, **extra_fields)

    def create_superuser(self, email, password, **extra_fields):
        return self._create_user(email, password, True, **extra_fields)


class Person(AbstractDwollaModel, AbstractNamedModel, AbstractBaseUser, PermissionsMixin):
    email = models.EmailField(max_length=254, unique=True)
    confirmed_email = models.EmailField(max_length=254)
    phone = models.CharField(max_length=50, blank=True)
    home = models.ForeignKey('Home', blank=True, null=True,
                             related_name='residents')

    created = models.DateTimeField(auto_now_add=True)
    last_modified = models.DateTimeField(auto_now=True)

    ### Start custom user requirements
    USERNAME_FIELD = 'email'
    REQUIRED_FIELDS = ['given_name', 'surname']

    @property
    def is_staff(self):
        return self.is_superuser

    is_active = models.BooleanField(default=True)

    objects = PersonManager()
    ### End custom user requirements

    dietary_restrictions = models.ManyToManyField(DietaryRestriction,
                                                  blank=True,
                                                  null=True)

    ef_cause = models.ManyToManyField(EnvironmentalFactor,
                                      related_name='person_cause',
                                      blank=True,
                                      null=True,
                                      verbose_name="People around me may be exposed to")

    ef_avoid = models.ManyToManyField(EnvironmentalFactor,
                                      related_name='person_avoid',
                                      blank=True,
                                      null=True,
                                      verbose_name="I can't/don't want to be around")

    person_prefer = models.TextField(blank=True,
                                     verbose_name="I need to be placed with")

    person_avoid = models.TextField(blank=True,
                                    verbose_name="I do not want to be around")

    housing_prefer = models.ManyToManyField(HousingCategory,
                                            related_name='preferred_by',
                                            blank=True,
                                            null=True,
                                            verbose_name="I prefer to stay somewhere that is (a/an)")

    other_needs = models.TextField(blank=True)

    dance_styles = models.ManyToManyField(DanceStyle, blank=True)

    # Stripe-related fields
    stripe_customer_id = models.CharField(max_length=36, blank=True)
    stripe_test_customer_id = models.CharField(max_length=36, blank=True, default='')

    # Internal tracking
    modified_directly = models.BooleanField(default=False)

    class Meta:
        verbose_name = _('person')
        verbose_name_plural = _('people')

    def __unicode__(self):
        return self.get_full_name()

    def get_dwolla_connect_url(self):
        return reverse('brambling_user_dwolla_connect')

    def get_organizations(self):
        return Organization.objects.filter(
            models.Q(owner=self) |
            models.Q(editors=self)
        ).order_by('name').distinct()


class CreditCard(models.Model):
    BRAND_CHOICES = (
        ('Visa', 'Visa'),
        ('American Express', 'American Express'),
        ('MasterCard', 'MasterCard'),
        ('Discover', 'Discover'),
        ('JCB', 'JCB'),
        ('Diners Club', 'Diners Club'),
        ('Unknown', 'Unknown'),
    )
    LIVE = 'live'
    TEST = 'test'
    API_CHOICES = (
        (LIVE, 'Live'),
        (TEST, 'Test'),
    )
    ICONS = {
        'Visa': 'cc-visa',
        'American Express': 'cc-amex',
        'Discover': 'cc-discover',
        'MasterCard': 'cc-mastercard',
    }
    stripe_card_id = models.CharField(max_length=40)
    api_type = models.CharField(max_length=4, choices=API_CHOICES, default=LIVE)
    person = models.ForeignKey(Person, related_name='cards', blank=True, null=True)
    added = models.DateTimeField(auto_now_add=True)

    exp_month = models.PositiveSmallIntegerField()
    exp_year = models.PositiveSmallIntegerField()
    fingerprint = models.CharField(max_length=32)
    last4 = models.CharField(max_length=4)
    brand = models.CharField(max_length=16)

    is_saved = models.BooleanField(default=False)

    def __unicode__(self):
        return (u"{} " + u"\u2022" * 4 + u"{}").format(self.brand, self.last4)

    def get_icon(self):
        return self.ICONS.get(self.brand, 'credit-card')


class OrderManager(models.Manager):
    _session_key = '_brambling_order_code'

    def _get_session(self, request):
        return request.session.get(self._session_key, {})

    def _set_session_code(self, request, event, code):
        session_orders = self._get_session(request)
        session_orders[str(event.pk)] = code
        request.session[self._session_key] = session_orders

    def _get_session_code(self, request, event):
        session_orders = self._get_session(request)
        if str(event.pk) in session_orders:
            return session_orders[str(event.pk)]
        return None

    def _delete_session_code(self, request, event):
        session_orders = self._get_session(request)
        if str(event.pk) in session_orders:
            del session_orders[str(event.pk)]
            request.session[self._session_key] = session_orders

    def _can_assign(self, order, user):
        # An order can be auto-assigned if:
        # 1. It doesn't have a person.
        # 2. User is authenticated
        # 3. User doesn't have an order for the event yet.
        # 4. Order hasn't checked out yet.
        if order.person_id is not None:
            return False

        if not user.is_authenticated():
            return False

        if Order.objects.filter(person=user, event=order.event_id).exists():
            return False

        if order.bought_items.filter(status__in=(BoughtItem.BOUGHT, BoughtItem.REFUNDED, BoughtItem.TRANSFERRED)).exists():
            return False

        return True

    def for_request(self, event, request, code=None, create=True):
        order = None
        created = False

        # First, if there is an explicit code, pull that item.
        # If it belongs to a user and that user is not logged in,
        # raise a SuspiciousOperation.
        if code:
            # May raise DoesNotExist.
            order = Order.objects.get(event=event, code=code)
            if order.person:
                if order.person != request.user:
                    raise SuspiciousOperation
            elif request.user.is_authenticated():
                # If the order is unclaimed and the current user
                # is authenticated, either assign it or object.
                if self._can_assign(order, request.user):
                    order.person = request.user
                    order.save()
                else:
                    # Raise a DoesNotExist because code is explicit.
                    raise Order.DoesNotExist

        # Next, check if the user is authenticated and has an order for this event.
        if order is None and request.user.is_authenticated():
            try:
                order = Order.objects.get(
                    event=event,
                    person=request.user,
                )
            except Order.DoesNotExist:
                pass

        # Next, check if there's a session-stored order. Assign it
        # if the order hasn't checked out yet and the user is authenticated.
        if order is None:
            code = self._get_session_code(self.request, event)
            if code:
                try:
                    order = Order.objects.get(
                        event=event,
                        person__isnull=True,
                        code=code,
                    )
                except Order.DoesNotExist:
                    pass
                else:
                    if self._can_assign(order, request.user):
                        order.person = request.user
                        order.save()
                    elif request.user.is_authenticated():
                        order = None

        if order is None and create:
            # Okay, then create for this user.
            created = True
            person = request.user if request.user and request.user.is_authenticated() else None
            while True:
                code = get_random_string(8, Order.CODE_ALLOWED_CHARS)

                if not Order.objects.filter(event=event, code=code).exists():
                    break

            order = Order.objects.create(event=event, code=code, person=person)

            if not request.user.is_authenticated():
                self._set_session_code(request, event, order.code)

        if order is None:
            raise Order.DoesNotExist

        if order.cart_is_expired():
            order.delete_cart()

        return order, created


class Order(AbstractDwollaModel):
    """
    This model represents metadata connecting an event and a person.
    For example, it links to the items that a person has bought. It
    also contains denormalized metadata - for example, the person's
    current balance.
    """

    FLYER = 'flyer'
    FACEBOOK = 'facebook'
    WEBSITE = 'website'
    INTERNET = 'internet'
    FRIEND = 'friend'
    ATTENDEE = 'attendee'
    DANCER = 'dancer'
    OTHER = 'other'

    HEARD_THROUGH_CHOICES = (
        (FLYER, "Flyer"),
        (FACEBOOK, 'Facebook'),
        (WEBSITE, 'Event website'),
        (INTERNET, 'Other website'),
        (FRIEND, 'Friend'),
        (ATTENDEE, 'Former attendee'),
        (DANCER, 'Other dancer'),
        (OTHER, 'Other'),
    )

    CODE_ALLOWED_CHARS = 'abcdefghijkmnpqrstuvwxyzABCDEFGHJKLMNPQRSTUVWXYZ23456789'

    event = models.ForeignKey(Event)
    person = models.ForeignKey(Person, blank=True, null=True)
    email = models.EmailField(blank=True)
    code = models.CharField(max_length=8, db_index=True)

    cart_start_time = models.DateTimeField(blank=True, null=True)

    # "Survey" questions for Order
    survey_completed = models.BooleanField(default=False)
    heard_through = models.CharField(max_length=8,
                                     choices=HEARD_THROUGH_CHOICES,
                                     blank=True)
    heard_through_other = models.CharField(max_length=128, blank=True)
    send_flyers = models.BooleanField(default=False)
    send_flyers_address = models.CharField(max_length=200, verbose_name='address', blank=True)
    send_flyers_address_2 = models.CharField(max_length=200, verbose_name='address line 2', blank=True)
    send_flyers_city = models.CharField(max_length=50, verbose_name='city', blank=True)
    send_flyers_state_or_province = models.CharField(max_length=50, verbose_name='state / province', blank=True)
    send_flyers_zip = models.CharField(max_length=12, verbose_name="zip / postal code", blank=True)
    send_flyers_country = CountryField(verbose_name='country', blank=True)

    providing_housing = models.BooleanField(default=False)

    custom_data = GenericRelation('CustomFormEntry', content_type_field='related_ct', object_id_field='related_id')

    # Admin-only data
    notes = models.TextField(blank=True)

    objects = OrderManager()

    class Meta:
        unique_together = ('event', 'code')

    def get_dwolla_connect_url(self):
        return reverse('brambling_order_dwolla_connect',
                       kwargs={'event_slug': self.event.slug,
                               'organization_slug': self.event.organization.slug,
                               'code': self.code})

    def dwolla_connected(self):
        if self.api_type == Event.LIVE:
            return self.dwolla_live_connected()
        return self.dwolla_test_connected()

    def dwolla_can_connect(self):
        if self.api_type == Event.LIVE:
            return self.dwolla_live_can_connect()
        return self.dwolla_test_can_connect()

    def add_discount(self, discount, force=False):
        if discount.event_id != self.event_id:
            raise ValueError("Discount is not for the correct event")
        event_person_discount, created = OrderDiscount.objects.get_or_create(
            discount=discount,
            order=self
        )
        if created or force:
            bought_items = BoughtItem.objects.filter(
                order=self,
                item_option__discount=discount,
            ).filter(status__in=(
                BoughtItem.UNPAID,
                BoughtItem.RESERVED,
            )).distinct()
            BoughtItemDiscount.objects.bulk_create([
                BoughtItemDiscount(discount=discount,
                                   bought_item=bought_item,
                                   name=discount.name,
                                   code=discount.code,
                                   discount_type=discount.discount_type,
                                   amount=discount.amount)
                for bought_item in bought_items
            ])
        return created

    def add_to_cart(self, item_option):
        if self.cart_is_expired():
            self.delete_cart()
        bought_item = BoughtItem.objects.create(
            item_option=item_option,
            order=self,
            status=BoughtItem.RESERVED,
            item_name=item_option.item.name,
            item_description=item_option.item.description,
            item_option_name=item_option.name,
            price=item_option.price,
        )
        discounts = self.discounts.filter(
            discount__item_options=item_option
        ).select_related('discount').distinct()
        if discounts:
            BoughtItemDiscount.objects.bulk_create([
                BoughtItemDiscount(discount=discount.discount,
                                   bought_item=bought_item,
                                   name=discount.discount.name,
                                   code=discount.discount.code,
                                   discount_type=discount.discount.discount_type,
                                   amount=discount.discount.amount)
                for discount in discounts
            ])
        if self.cart_start_time is None:
            self.cart_start_time = timezone.now()
            self.save()

    def remove_from_cart(self, bought_item):
        if bought_item.order.id == self.id:
            bought_item.delete()
        if not self.has_cart():
            self.cart_start_time = None
            self.save()

    def mark_cart_paid(self, payment):
        bought_items = self.bought_items.filter(
            status__in=(BoughtItem.RESERVED, BoughtItem.UNPAID)
        )
        payment.bought_items = bought_items
        bought_items.update(status=BoughtItem.BOUGHT)
        if self.cart_start_time is not None:
            self.cart_start_time = None
            self.save()

    def cart_expire_time(self):
        if self.cart_start_time is None:
            return None
        return self.cart_start_time + timedelta(minutes=self.event.cart_timeout)

    def cart_is_expired(self):
        return (self.cart_start_time is not None and
                timezone.now() > self.cart_expire_time())

    def has_cart(self):
        if self.cart_is_expired():
            self.delete_cart()
        return (self.cart_start_time is not None and
                self.bought_items.filter(status=BoughtItem.RESERVED).exists())

    def delete_cart(self):
        self.bought_items.filter(status=BoughtItem.RESERVED).delete()
        if self.cart_start_time is not None:
            self.cart_start_time = None
            self.save()

    def get_groupable_cart(self):
        return self.bought_items.filter(
            status=BoughtItem.RESERVED
        ).order_by('item_name', 'item_option_name', '-added')

    def get_summary_data(self):
        if self.cart_is_expired():
            self.delete_cart()

        # First fetch BoughtItems and group by transaction.
        bought_items_qs = self.bought_items.select_related(
            'discounts'
        ).prefetch_related('transactions').order_by('-added')

        transactions = SortedDict()

        def add_item(txn, item):
            txn_dict = transactions.setdefault(txn, {
                'items': [],
                'discounts': [],
                'gross_cost': 0,
                'total_savings': 0,
                'net_cost': 0,
            })
            txn_dict['items'].append(item)
            multiplier = -1 if txn and txn.transaction_type == Transaction.REFUND else 1
            txn_dict['gross_cost'] += multiplier * item.price
            for discount in item.discounts.all():
                txn_dict['discounts'].append(discount)
                txn_dict["total_savings"] -= multiplier * discount.savings()
            txn_dict['net_cost'] = txn_dict['gross_cost'] + txn_dict['total_savings']

        for item in bought_items_qs:
            if not item.transactions.all():
                add_item(None, item)
            else:
                for txn in item.transactions.all():
                    add_item(txn, item)

        gross_cost = 0
        total_savings = 0
        net_cost = 0
        total_payments = 0
        total_refunds = 0
        unconfirmed_check_payments = False

        for txn, txn_dict in transactions.iteritems():
            gross_cost += txn_dict['gross_cost']
            total_savings += txn_dict['total_savings']
            net_cost += txn_dict['net_cost']
            if txn:
                if txn.transaction_type == Transaction.REFUND:
                    total_refunds += txn.amount
                else:
                    total_payments += txn.amount
                    if not unconfirmed_check_payments and txn and txn.method == Transaction.CHECK and not txn.is_confirmed:
                        unconfirmed_check_payments = True

        return {
            'transactions': transactions,
            'gross_cost': gross_cost,
            'total_savings': total_savings,
            'total_refunds': total_refunds,
            'total_payments': total_payments,
            'net_cost': net_cost,
            'net_balance': net_cost - (total_payments + total_refunds),
            'unconfirmed_check_payments': unconfirmed_check_payments
        }

    def get_eventhousing(self):
        # Workaround for DNE exceptions on nonexistant reverse relations.
        if not hasattr(self, '_eventhousing'):
            try:
                self._eventhousing = self.eventhousing
            except EventHousing.DoesNotExist:
                self._eventhousing = None
        return self._eventhousing

    def has_dwolla_payments(self):
        return self.transactions.filter(method=Transaction.DWOLLA).exists()


class Transaction(models.Model):
    STRIPE = 'stripe'
    DWOLLA = 'dwolla'
    CASH = 'cash'
    CHECK = 'check'
    FAKE = 'fake'
    NONE = 'none'

    METHOD_CHOICES = (
        (STRIPE, 'Stripe'),
        (DWOLLA, 'Dwolla'),
        (CASH, 'Cash'),
        (CHECK, 'Check'),
        (FAKE, 'Fake'),
        (NONE, 'No balance change'),
    )

    LIVE = 'live'
    TEST = 'test'
    API_CHOICES = (
        (LIVE, _('Live')),
        (TEST, _('Test')),
    )

    PURCHASE = 'purchase'
    REFUND = 'refund'
    TRANSFER = 'transfer'
    OTHER = 'other'
    TRANSACTION_TYPE_CHOICES = (
        (PURCHASE, _('Purchase')),
        (REFUND, _('Refunded purchase')),
        (TRANSFER, _('Transfer')),
        (OTHER, _('Other')),
    )

    REMOTE_URLS = {
        (STRIPE, PURCHASE, LIVE): 'https://dashboard.stripe.com/payments/{remote_id}',
        (STRIPE, PURCHASE, TEST): 'https://dashboard.stripe.com/test/payments/{remote_id}',
        (STRIPE, REFUND, LIVE): 'https://dashboard.stripe.com/payments/{related_remote_id}',
        (STRIPE, REFUND, TEST): 'https://dashboard.stripe.com/test/payments/{related_remote_id}',
        (DWOLLA, PURCHASE, LIVE): 'https://dwolla.com/activity#/detail/{remote_id}',
        (DWOLLA, PURCHASE, TEST): 'https://uat.dwolla.com/activity#/detail/{remote_id}',
        (DWOLLA, REFUND, LIVE): 'https://dwolla.com/activity#/detail/{remote_id}',
        (DWOLLA, REFUND, TEST): 'https://uat.dwolla.com/activity#/detail/{remote_id}',
    }
    amount = models.DecimalField(max_digits=5, decimal_places=2, default=0)
    application_fee = models.DecimalField(max_digits=5, decimal_places=2, default=0)
    processing_fee = models.DecimalField(max_digits=5, decimal_places=2, default=0)
    timestamp = models.DateTimeField(default=timezone.now)
    created_by = models.ForeignKey(Person, blank=True, null=True)
    method = models.CharField(max_length=7, choices=METHOD_CHOICES)
    transaction_type = models.CharField(max_length=8, choices=TRANSACTION_TYPE_CHOICES)
    is_confirmed = models.BooleanField(default=False)
    api_type = models.CharField(max_length=4, choices=API_CHOICES, default=LIVE)
    event = models.ForeignKey(Event)

    related_transaction = models.ForeignKey('self', blank=True, null=True, related_name='related_transaction_set')
    order = models.ForeignKey('Order', related_name='transactions', blank=True, null=True)
    remote_id = models.CharField(max_length=40, blank=True)
    card = models.ForeignKey('CreditCard', blank=True, null=True, on_delete=models.SET_NULL)
    bought_items = models.ManyToManyField('BoughtItem', related_name='transactions', blank=True, null=True)

    class Meta:
        get_latest_by = 'timestamp'

    def get_remote_url(self):
        key = (self.method, self.transaction_type, self.api_type)
        if self.remote_id and key in Transaction.REMOTE_URLS:
            return Transaction.REMOTE_URLS[key].format(
                remote_id=self.remote_id,
                related_remote_id=self.related_transaction.remote_id if self.related_transaction else ''
            )
        return None

    @classmethod
    def from_stripe_charge(cls, charge, **kwargs):
        # charge is expected to be a stripe charge with
        # balance_transaction expanded.
        application_fee = 0
        processing_fee = 0
        for fee in charge.balance_transaction.fee_details:
            if fee.type == 'application_fee':
                application_fee = Decimal(fee.amount) / 100
            elif fee.type == 'stripe_fee':
                processing_fee = Decimal(fee.amount) / 100
        return Transaction.objects.create(
            transaction_type=Transaction.PURCHASE,
            amount=Decimal(charge.amount) / 100,
            method=Transaction.STRIPE,
            remote_id=charge.id,
            is_confirmed=True,
            application_fee=application_fee,
            processing_fee=processing_fee,
            **kwargs
        )

    @classmethod
    def from_stripe_refund(cls, refund, related_transaction, **kwargs):
        application_fee_refund = refund['application_fee_refund']
        refund = refund['refund']
        processing_fee = 0
        for fee in refund.balance_transaction.fee_details:
            if fee.type == 'stripe_fee':
                processing_fee = Decimal(fee.amount) / 100
        return Transaction.objects.create(
            transaction_type=Transaction.REFUND,
            method=Transaction.STRIPE,
            amount=-1 * Decimal(refund.amount) / 100,
            is_confirmed=True,
            related_transaction=related_transaction,
            remote_id=refund.id,
            application_fee=-1 * Decimal(application_fee_refund.amount) / 100,
            processing_fee=processing_fee,
            **kwargs
        )

    @classmethod
    def from_dwolla_charge(cls, charge, **kwargs):
        application_fee = 0
        processing_fee = 0
        for fee in charge['Fees']:
            if fee['Type'] == 'Facilitator Fee':
                application_fee = Decimal(str(fee['Amount']))
            elif fee['Type'] == 'Dwolla Fee':
                processing_fee = Decimal(str(fee['Amount']))
        return Transaction.objects.create(
            transaction_type=Transaction.PURCHASE,
            amount=charge['Amount'],
            method=Transaction.DWOLLA,
            remote_id=charge['Id'],
            application_fee=application_fee,
            processing_fee=processing_fee,
            is_confirmed=True if charge['Status'] == 'processed' else False,
            **kwargs
        )

    @classmethod
    def from_dwolla_refund(cls, refund, related_transaction, **kwargs):
        # Dwolla refunds don't AFAICT refund fees.
        return Transaction.objects.create(
            transaction_type=Transaction.REFUND,
            method=Transaction.DWOLLA,
            amount=-1 * refund['Amount'],
            is_confirmed=True,
            related_transaction=related_transaction,
            remote_id=refund['TransactionId'],
            **kwargs
        )

    def can_refund(self):
        refunded = self.related_transaction_set.filter(
            transaction_type=Transaction.REFUND
        ).aggregate(refunded=Sum('amount'))['refunded'] or 0
        return self.amount + refunded > 0

    def refund(self, amount=None, bought_items=None, issuer=None, dwolla_pin=None):
        if amount is None:
            amount = self.amount
        if bought_items is None:
            bought_items = self.bought_items.all()

        total_refunds = self.related_transaction_set.aggregate(Sum('amount'))['amount__sum'] or 0
        refundable = self.amount + total_refunds
        if refundable < amount:
            raise ValueError("Not enough money available")

        if refundable == 0:
            return None

        refund_kwargs = {
            'order': self.order,
            'related_transaction': self,
            'api_type': self.api_type,
            'created_by': issuer,
            'event': self.event,
        }

        # May raise an error
        if self.method == Transaction.STRIPE:
            refund = stripe_refund(
                event=self.order.event,
                order=self.order,
                payment_id=self.remote_id,
                amount=refundable,
            )
            txn = Transaction.from_stripe_refund(refund, **refund_kwargs)
        elif self.method == Transaction.DWOLLA:
            refund = dwolla_refund(
                order=self.order,
                event=self.order.event,
                payment_id=self.remote_id,
                amount=refundable,
                pin=dwolla_pin,
            )
            txn = Transaction.from_dwolla_refund(refund, **refund_kwargs)
        else:
            txn = Transaction.objects.create(
                transaction_type=Transaction.REFUND,
                amount=-1 * refundable,
                is_confirmed=True,
                remote_id='',
                method=self.method,
                **refund_kwargs
            )
        txn.bought_items = bought_items
        bought_items.update(status=BoughtItem.REFUNDED)
        return txn
    refund.alters_data = True


class BoughtItem(models.Model):
    """
    Represents an item bought (or reserved) by a person.
    """
    # These are essentially just sugar. They might be used
    # for display, but they don't really guarantee anything.
    RESERVED = 'reserved'
    UNPAID = 'unpaid'
    BOUGHT = 'bought'
    REFUNDED = 'refunded'
    TRANSFERRED = 'transferred'
    STATUS_CHOICES = (
        (RESERVED, _('Reserved')),
        (UNPAID, _('Unpaid')),
        (BOUGHT, _('Bought')),
        (REFUNDED, _('Refunded')),
        (TRANSFERRED, _('Transferred')),
    )
    item_option = models.ForeignKey(ItemOption, blank=True, null=True, on_delete=models.SET_NULL)
    order = models.ForeignKey(Order, related_name='bought_items')
    added = models.DateTimeField(auto_now_add=True)
    status = models.CharField(max_length=8,
                              choices=STATUS_CHOICES,
                              default=UNPAID)

    # Values cached at creation time, in case the values change / the
    # referenced items are deleted.
    item_name = models.CharField(max_length=30)
    item_description = models.TextField(blank=True)
    item_option_name = models.CharField(max_length=30)
    price = models.DecimalField(max_digits=6, decimal_places=2, validators=[MinValueValidator(0)])

    # BoughtItem has a single attendee, but attendee can have
    # more than one BoughtItem. Basic example: Attendee can
    # have more than one class. Or, hypothetically, merch bought
    # by a single person could be assigned to multiple attendees.
    attendee = models.ForeignKey('Attendee', blank=True, null=True,
                                 related_name='bought_items', on_delete=models.SET_NULL)

    class Meta:
        ordering = ('added',)

    def __unicode__(self):
        return u"{} – {} ({})".format(self.item_option_name,
                                      self.order.code,
                                      self.pk)


class OrderDiscount(models.Model):
    """Tracks whether a person has entered a code for an event."""
    discount = models.ForeignKey(Discount)
    order = models.ForeignKey(Order, related_name='discounts')
    timestamp = models.DateTimeField(default=timezone.now)

    class Meta:
        unique_together = ('order', 'discount')


class BoughtItemDiscount(models.Model):
    """"Tracks whether an item has had a discount applied to it."""
    PERCENT = 'percent'
    FLAT = 'flat'

    TYPE_CHOICES = (
        (FLAT, _('Flat')),
        (PERCENT, _('Percent')),
    )
    discount = models.ForeignKey(Discount, blank=True, null=True, on_delete=models.SET_NULL)
    bought_item = models.ForeignKey(BoughtItem, related_name='discounts')
    timestamp = models.DateTimeField(default=timezone.now)

    # Values cached at creation time, in case the values change / the
    # referenced items are deleted.
    name = models.CharField(max_length=40)
    code = models.CharField(max_length=20)
    discount_type = models.CharField(max_length=7,
                                     choices=TYPE_CHOICES,
                                     default=FLAT)
    amount = models.DecimalField(max_digits=5, decimal_places=2,
                                 validators=[MinValueValidator(0)])

    class Meta:
        unique_together = ('bought_item', 'code')

    def savings(self):
        return min(self.amount
                   if self.discount_type == BoughtItemDiscount.FLAT
                   else self.amount / 100 * self.bought_item.price,
                   self.bought_item.price)


class HousingRequestNight(models.Model):
    date = models.DateField()

    class Meta:
        ordering = ('date',)

    def __unicode__(self):
        return date(self.date, 'l, F jS')


@receiver(signals.post_save, sender=Event)
def create_request_nights(sender, instance, **kwargs):
    """
    At some point in the future, we might want to switch this to
    a ForeignKey relationship in the other direction, and let folks
    annotate each night with specific information. For now, for simplicity,
    we're sticking with the relationship that already exists.
    """
    date_set = set(instance.get_housing_dates())
    seen = set(HousingRequestNight.objects.filter(date__in=date_set).values_list('date', flat=True))
    to_create = date_set - seen
    if to_create:
        HousingRequestNight.objects.bulk_create([
            HousingRequestNight(date=date) for date in to_create
        ])


class Attendee(AbstractNamedModel):
    """
    This model represents information about someone attending an event.

    """
    NEED = 'need'
    HAVE = 'have'
    HOME = 'home'

    HOUSING_STATUS_CHOICES = (
        (NEED, 'Needs housing'),
        (HAVE, 'Already arranged / hosting not required'),
        (HOME, 'Staying at own home'),
    )
    # Internal tracking data
    order = models.ForeignKey(Order, related_name='attendees')
    person = models.ForeignKey(Person, blank=True, null=True)

    # Basic data - always required for attendees.
    basic_completed = models.BooleanField(default=False)
    email = models.EmailField(max_length=254)
    phone = models.CharField(max_length=50, blank=True)
    liability_waiver = models.BooleanField(default=False, help_text="Must be agreed to by the attendee themselves.")
    photo_consent = models.BooleanField(default=False, verbose_name='I consent to have my photo taken at this event.')
    housing_status = models.CharField(max_length=4, choices=HOUSING_STATUS_CHOICES,
                                      default=HAVE, verbose_name='housing status')

    # Housing information - all optional.
    housing_completed = models.BooleanField(default=False)
    nights = models.ManyToManyField(HousingRequestNight, blank=True, null=True)
    ef_cause = models.ManyToManyField(EnvironmentalFactor,
                                      related_name='attendee_cause',
                                      blank=True,
                                      null=True,
                                      verbose_name="People around me may be exposed to")

    ef_avoid = models.ManyToManyField(EnvironmentalFactor,
                                      related_name='attendee_avoid',
                                      blank=True,
                                      null=True,
                                      verbose_name="I can't/don't want to be around")

    person_prefer = models.TextField(blank=True,
                                     verbose_name="I need to be placed with these people",
                                     help_text="Provide a list of names, separated by line breaks.")

    person_avoid = models.TextField(blank=True,
                                    verbose_name="I do not want to be around these people",
                                    help_text="Provide a list of names, separated by line breaks.")

    housing_prefer = models.ManyToManyField(HousingCategory,
                                            related_name='event_preferred_by',
                                            blank=True,
                                            null=True,
                                            verbose_name="I prefer to stay somewhere that is (a/an)")

    other_needs = models.TextField(blank=True)

    custom_data = GenericRelation('CustomFormEntry', content_type_field='related_ct', object_id_field='related_id')

    def __unicode__(self):
        return self.get_full_name()

    def get_groupable_items(self):
        return self.bought_items.order_by('item_name', 'item_option_name', '-added')


class Home(models.Model):
    address = models.CharField(max_length=200)
    address_2 = models.CharField(max_length=200, blank=True)
    city = models.CharField(max_length=50)
    state_or_province = models.CharField(max_length=50, verbose_name='state / province')
    zip_code = models.CharField(max_length=12, blank=True, verbose_name="zip / postal code")
    country = CountryField()
    public_transit_access = models.BooleanField(default=False,
                                                verbose_name="My/Our house has easy access to public transit")

    ef_present = models.ManyToManyField(EnvironmentalFactor,
                                        related_name='home_present',
                                        blank=True,
                                        null=True,
                                        verbose_name="People in my/our home may be exposed to")

    ef_avoid = models.ManyToManyField(EnvironmentalFactor,
                                      related_name='home_avoid',
                                      blank=True,
                                      null=True,
                                      verbose_name="I/We don't want in my/our home")

    person_prefer = models.TextField(blank=True,
                                     verbose_name="I/We would love to host",
                                     help_text="Provide a list of names, separated by line breaks.")

    person_avoid = models.TextField(blank=True,
                                    verbose_name="I/We don't want to host",
                                    help_text="Provide a list of names, separated by line breaks.")

    housing_categories = models.ManyToManyField(HousingCategory,
                                                related_name='homes',
                                                blank=True,
                                                null=True,
                                                verbose_name="My/Our home is (a/an)")


class EventHousing(models.Model):
    event = models.ForeignKey(Event)
    home = models.ForeignKey(Home, blank=True, null=True, on_delete=models.SET_NULL)
    order = models.OneToOneField(Order, related_name='eventhousing')

    # Eventually add a contact_person field.
    contact_name = models.CharField(max_length=100)
    contact_email = models.EmailField(blank=True)
    contact_phone = models.CharField(max_length=50)

    # Duplicated data from Home, plus confirm fields.
    address = models.CharField(max_length=200)
    address_2 = models.CharField(max_length=200, blank=True)
    city = models.CharField(max_length=50)
    state_or_province = models.CharField(max_length=50, verbose_name='state / province')
    zip_code = models.CharField(max_length=12, blank=True, verbose_name="zip / postal code")
    country = CountryField()
    public_transit_access = models.BooleanField(default=False,
                                                verbose_name="My/Our house has easy access to public transit")

    ef_present = models.ManyToManyField(EnvironmentalFactor,
                                        related_name='eventhousing_present',
                                        blank=True,
                                        null=True,
                                        verbose_name="People in the home may be exposed to")

    ef_avoid = models.ManyToManyField(EnvironmentalFactor,
                                      related_name='eventhousing_avoid',
                                      blank=True,
                                      null=True,
                                      verbose_name="I/We don't want in my/our home")

    person_prefer = models.TextField(blank=True,
                                     verbose_name="I/We would love to host",
                                     help_text="Provide a list of names, separated by line breaks.")

    person_avoid = models.TextField(blank=True,
                                    verbose_name="I/We don't want to host",
                                    help_text="Provide a list of names, separated by line breaks.")

    housing_categories = models.ManyToManyField(HousingCategory,
                                                related_name='eventhousing',
                                                blank=True,
                                                null=True,
                                                verbose_name="Our home is (a/an)")


class HousingSlot(models.Model):
    eventhousing = models.ForeignKey(EventHousing)
    date = models.DateField()
    spaces = models.PositiveSmallIntegerField(default=0,
                                              validators=[MaxValueValidator(100)])
    spaces_max = models.PositiveSmallIntegerField(default=0,
                                                  validators=[MaxValueValidator(100)])


class HousingAssignment(models.Model):
    # Home plans are ignored when checking against spaces.
    AUTO = 'auto'
    MANUAL = 'manual'
    ASSIGNMENT_TYPE_CHOICES = (
        (AUTO, _("Automatic")),
        (MANUAL, _("Manual"))
    )

    attendee = models.ForeignKey(Attendee)
    slot = models.ForeignKey(HousingSlot)
    assignment_type = models.CharField(max_length=6, choices=ASSIGNMENT_TYPE_CHOICES)


class InviteManager(models.Manager):
    def get_or_create_invite(self, email, user, kind, content_id):
        while True:
            code = get_random_string(
                length=20,
                allowed_chars='abcdefghijkmnpqrstuvwxyz'
                              'ABCDEFGHJKLMNPQRSTUVWXYZ23456789-~'
            )
            if not Invite.objects.filter(code=code).exists():
                break
        defaults = {
            'user': user,
            'code': code,
        }
        return self.get_or_create(email=email, content_id=content_id, kind=kind, defaults=defaults)


class Invite(models.Model):
    EVENT = 'event'
    EVENT_EDITOR = 'editor'
    ORGANIZATION_EDITOR = 'org_editor'
    TRANSFER = 'transfer'
    KIND_CHOICES = (
        (EVENT, _('Event')),
        (EVENT_EDITOR, _("Event Editor")),
        (ORGANIZATION_EDITOR, _("Organization Editor")),
        (TRANSFER, _("Transfer")),
    )

    objects = InviteManager()
    code = models.CharField(max_length=20, unique=True)
    email = models.EmailField()
    #: User who sent the invitation.
    user = models.ForeignKey(Person, blank=True, null=True)
    is_sent = models.BooleanField(default=False)
    kind = models.CharField(max_length=10, choices=KIND_CHOICES)
    content_id = models.IntegerField()
    created = models.DateTimeField(auto_now_add=True)
    modified = models.DateTimeField(auto_now=True)

    class Meta:
        unique_together = (('email', 'content_id', 'kind'),)

    def send(self, site, content=None, secure=False):
        InviteMailer(
            site=site,
            secure=secure,
            invite=self,
            content=content,
            key="invite_{}".format(self.kind),
        ).send()
        self.is_sent = True
        self.save()

    def get_content(self):
        if self.kind == Invite.EVENT:
            model = Event
        elif self.kind == Invite.EVENT_EDITOR:
            model = Event
        elif self.kind == Invite.ORGANIZATION_EDITOR:
            model = Organization
        elif self.kind == Invite.TRANSFER:
            model = BoughtItem
        else:
            raise ValueError('Unknown kind.')
        return model.objects.get(pk=self.content_id)


class CustomForm(models.Model):
    ATTENDEE = 'attendee'
    ORDER = 'order'

    FORM_TYPE_CHOICES = (
        (ATTENDEE, _('Attendee')),
        (ORDER, _('Order')),

    )
    form_type = models.CharField(max_length=8, choices=FORM_TYPE_CHOICES,
                                 help_text='Order forms will only display if "collect survey data" is checked in your event settings')
    event = models.ForeignKey(Event, related_name="forms")
    # TODO: Add fk/m2m to BoughtItem to limit people the form is
    # displayed to.
    name = models.CharField(max_length=50,
                            help_text="For organization purposes. This will not be displayed to attendees.")
    index = models.PositiveSmallIntegerField(default=0,
                                             help_text="Defines display order if you have multiple forms.")

    def __unicode__(self):
        return self.name

    class Meta:
        ordering = ('index',)

    def get_fields(self):
        # Returns field definition dict that can be added to a form
        return SortedDict((
            (field.key, field.formfield())
            for field in self.fields.all()
        ))

    def get_data(self, related_obj):
        related_ct = ContentType.objects.get_for_model(related_obj)
        related_id = related_obj.pk
        entries = CustomFormEntry.objects.filter(
            related_ct=related_ct,
            related_id=related_id,
            form_field__form=self,
        )
        raw_data = {
            entry.form_field_id: entry.get_value()
            for entry in entries
        }
        return {
            field.key: raw_data[field.pk]
            for field in self.fields.all()
            if field.pk in raw_data
        }

    def save_data(self, cleaned_data, related_obj):
        related_ct = ContentType.objects.get_for_model(related_obj)
        related_id = related_obj.pk
        for field in self.fields.all():
            value = json.dumps(cleaned_data.get(field.key))
            CustomFormEntry.objects.update_or_create(
                related_ct=related_ct,
                related_id=related_id,
                form_field=field,
                defaults={'value': value},
            )


class CustomFormField(models.Model):
    TEXT = 'text'
    TEXTAREA = 'textarea'
    BOOLEAN = 'boolean'
    RADIO = 'radio'
    SELECT = 'select'
    CHECKBOXES = 'checkboxes'
    SELECT_MULTIPLE = 'select_multiple'

    CHOICE_TYPES = (RADIO, SELECT, CHECKBOXES, SELECT_MULTIPLE)

    FIELD_TYPE_CHOICES = (
        (TEXT, _('Text')),
        (TEXTAREA, _('Paragraph text')),
        (BOOLEAN, _('Checkbox')),
        (RADIO, _('Radio buttons')),
        (SELECT, _('Dropdown')),
        (CHECKBOXES, _('Multiple checkboxes')),
        (SELECT_MULTIPLE, _('Dropdown (Multiple)')),
    )
    field_type = models.CharField(max_length=15, choices=FIELD_TYPE_CHOICES, default=TEXT)

    form = models.ForeignKey(CustomForm, related_name='fields')
    name = models.CharField(max_length=255)
    default = models.CharField(max_length=255, blank=True)
    required = models.BooleanField(default=False)
    index = models.PositiveSmallIntegerField(default=0)
    # Choices are linebreak-separated values
    choices = models.TextField(help_text='Put each choice on its own line', default='', blank=True)
    help_text = models.CharField(max_length=255, blank=True)

    class Meta:
        ordering = ('index',)

    @property
    def key(self):
        return "custom_{}_{}".format(self.form_id, self.pk)

    def formfield(self):
        kwargs = {
            'required': self.required,
            'initial': self.default,
            'label': self.name,
            'help_text': self.help_text,
        }
        if self.field_type in self.CHOICE_TYPES:
            choices = self.choices.splitlines()
            kwargs['choices'] = zip(choices, choices)

        if self.field_type == self.TEXT:
            field_class = forms.CharField
        elif self.field_type == self.TEXTAREA:
            field_class = forms.CharField
            kwargs['widget'] = forms.Textarea
        elif self.field_type == self.BOOLEAN:
            field_class = forms.BooleanField
        elif self.field_type == self.RADIO:
            field_class = forms.ChoiceField
            kwargs['widget'] = forms.RadioSelect
        elif self.field_type == self.SELECT:
            field_class = forms.ChoiceField
        elif self.field_type == self.CHECKBOXES:
            field_class = forms.MultipleChoiceField
            kwargs['widget'] = forms.CheckboxSelectMultiple
        elif self.field_type == self.SELECT_MULTIPLE:
            field_class = forms.MultipleChoiceField

        return field_class(**kwargs)


class CustomFormEntry(models.Model):
    related_ct = models.ForeignKey(ContentType)
    related_id = models.IntegerField()
    related_obj = GenericForeignKey('related_ct', 'related_id')

    form_field = models.ForeignKey(CustomFormField)
    value = models.TextField(blank=True)

    class Meta:
        unique_together = (('related_ct', 'related_id', 'form_field'),)

    def set_value(self, value):
        self.value = json.dumps(value)

    def get_value(self):
        try:
            return json.loads(self.value)
        except:
            return ''


class SavedReport(models.Model):
    ATTENDEE = 'attendee'
    ORDER = 'order'
    REPORT_TYPE_CHOICES = (
        (ATTENDEE, _('Attendee')),
        (ORDER, _('Order')),

    )
    report_type = models.CharField(max_length=8, choices=REPORT_TYPE_CHOICES)
    event = models.ForeignKey(Event)
    name = models.CharField(max_length=40)
    querystring = models.TextField()<|MERGE_RESOLUTION|>--- conflicted
+++ resolved
@@ -411,14 +411,9 @@
                                                   "document. I am aware that it is legally binding and I accept it out "
                                                   "of my own free will."), help_text=_("'{event}' and '{organization}' will be automatically replaced with your event and organization names respectively when users are presented with the waiver."))
 
-<<<<<<< HEAD
     transfers_allowed = models.BooleanField(default=True, help_text="Whether users can transfer items directly to other users.")
-    privacy = models.CharField(max_length=7, choices=PRIVACY_CHOICES,
-                               default=PUBLIC, help_text="Who can view this event once it's published.")
-=======
     privacy = models.CharField(max_length=11, choices=PRIVACY_CHOICES,
                                default=PUBLIC)
->>>>>>> 7c5532db
     is_published = models.BooleanField(default=False)
     # If an event is "frozen", it can no longer be edited or unpublished.
     is_frozen = models.BooleanField(default=False)
