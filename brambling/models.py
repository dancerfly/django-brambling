--- conflicted
+++ resolved
@@ -485,16 +485,14 @@
             return self.organization.dwolla_live_can_connect()
         return self.organization.dwolla_test_can_connect()
 
-<<<<<<< HEAD
     def is_demo(self):
         return self.organization.is_demo()
-=======
+
     def get_housing_dates(self):
         return [
             self.start_date + timedelta(n-1)
             for n in xrange((self.end_date - self.start_date).days + 2)
         ]
->>>>>>> ee5eb575
 
 
 class Item(models.Model):
