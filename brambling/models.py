# encoding: utf8
from collections import OrderedDict

from datetime import timedelta

from django.contrib.auth.models import (AbstractBaseUser, PermissionsMixin,
                                        BaseUserManager)
from django.core.urlresolvers import reverse
from django.core.validators import (MaxValueValidator, MinValueValidator,
                                    RegexValidator)
from django.dispatch import receiver
from django.db import models
from django.db.models import signals, Count
from django.template.defaultfilters import date
from django.utils import timezone
from django.utils.encoding import smart_text
from django.utils.translation import ugettext_lazy as _
from django_countries.fields import CountryField


FULL_NAME_RE = r"^\w+( \w+)+"


DEFAULT_DANCE_STYLES = (
    "Alt Blues",
    "Trad Blues",
    "Fusion",
    "Swing",
    "Balboa",
    "Contra",
    "West Coast Swing",
    "Argentine Tango",
    "Ballroom",
    "Folk",
    "Contact Improv",
)

DEFAULT_ENVIRONMENTAL_FACTORS = (
    "Dogs",
    "Cats",
    "Birds",
    "Bees",
    "Peanuts",
    "Children",
    "Tobacco smoke",
    "Other smoke",
    "Alcohol",
    "Recreational drugs",
)


DEFAULT_DIETARY_RESTRICTIONS = (
    "Gluten free",
    "Vegetarian",
    "Vegan",
    "Kosher",
    "Halal",
)


DEFAULT_HOUSING_CATEGORIES = (
    "Quiet",
    "Noisy",
    "All-dancer",
    "Party",
    "Substance-free",
    "Early bird",
    "Night owl",
    "Co-op",
    "Apartment",
    "House",
)


class AbstractNamedModel(models.Model):
    "A base model for any model which needs a human name."

    NAME_ORDER_CHOICES = (
        ('GMS', "Given Middle Surname"),
        ('SGM', "Surname Given Middle"),
        ('GS', "Given Surname"),
        ('SG', "Surname Given"),
    )

    NAME_ORDER_PATTERNS = {
        'GMS': "{given} {middle} {surname}",
        'SGM': "{surname} {given} {middle}",
        'GS': "{given} {surname}",
        'SG': "{surname} {given}",
    }

    given_name = models.CharField(max_length=50)
    middle_name = models.CharField(max_length=50, blank=True)
    surname = models.CharField(max_length=50)
    name_order = models.CharField(max_length=3, choices=NAME_ORDER_CHOICES, default="GMS")

    def get_full_name(self):
        name_dict = {
            'given': self.given_name,
            'middle': self.middle_name,
            'surname': self.surname,
        }
        return self.NAME_ORDER_PATTERNS[self.name_order].format(**name_dict)

    def get_short_name(self):
        return self.given_name

    class Meta:
        abstract = True


class DanceStyle(models.Model):
    name = models.CharField(max_length=30, unique=True)

    def __unicode__(self):
        return smart_text(self.name)


class EnvironmentalFactor(models.Model):
    name = models.CharField(max_length=30)

    def __unicode__(self):
        return smart_text(self.name)


class DietaryRestriction(models.Model):
    name = models.CharField(max_length=20)

    def __unicode__(self):
        return smart_text(self.name)


class HousingCategory(models.Model):
    name = models.CharField(max_length=20)

    def __unicode__(self):
        return smart_text(self.name)


@receiver(signals.post_migrate)
def create_defaults(app_config, **kwargs):
    if app_config.name == 'brambling':
        if not DanceStyle.objects.exists():
            if kwargs.get('verbosity') >= 2:
                print("Creating default dance styles")
            DanceStyle.objects.bulk_create([
                DanceStyle(name=name)
                for name in DEFAULT_DANCE_STYLES
            ])
        if not DietaryRestriction.objects.exists():
            if kwargs.get('verbosity') >= 2:
                print("Creating default dietary restrictions")
            DietaryRestriction.objects.bulk_create([
                DietaryRestriction(name=name)
                for name in DEFAULT_DIETARY_RESTRICTIONS
            ])
        if not EnvironmentalFactor.objects.exists():
            if kwargs.get('verbosity') >= 2:
                print("Creating default environmental factors")
            EnvironmentalFactor.objects.bulk_create([
                EnvironmentalFactor(name=name)
                for name in DEFAULT_ENVIRONMENTAL_FACTORS
            ])
        if not HousingCategory.objects.exists():
            if kwargs.get('verbosity') >= 2:
                print("Creating default housing categories")
            HousingCategory.objects.bulk_create([
                HousingCategory(name=name)
                for name in DEFAULT_HOUSING_CATEGORIES
            ])


class Date(models.Model):
    date = models.DateField()

    class Meta:
        ordering = ('date',)

    def __unicode__(self):
        return date(self.date, 'l, F jS')


# TODO: "meta" class for groups of events? For example, annual events?
class Event(models.Model):
    PUBLIC = 'public'
    LINK = 'link'
    PRIVATE = 'private'

    PRIVACY_CHOICES = (
        (PUBLIC, _("List publicly")),
        (LINK, _("Visible to anyone with the link")),
        (PRIVATE, _("Only visible to owner and editors")),
    )
    name = models.CharField(max_length=50)
    slug = models.SlugField(max_length=50,
                            validators=[RegexValidator("[a-z0-9-]+")],
                            help_text="URL-friendly version of the event name."
                                      " Dashes, 0-9, and lower-case a-z only.",
                            unique=True)
    tagline = models.CharField(max_length=75, blank=True)
    city = models.CharField(max_length=50)
    state_or_province = models.CharField(max_length=50)
    country = CountryField()
    timezone = models.CharField(max_length=40, default='UTC')
    currency = models.CharField(max_length=10, default='USD')

    dates = models.ManyToManyField(Date, related_name='event_dates')
    housing_dates = models.ManyToManyField(Date, blank=True, null=True,
                                           related_name='event_housing_dates')

    dance_styles = models.ManyToManyField(DanceStyle, blank=True)
    has_dances = models.BooleanField(verbose_name="Is a dance / Has dance(s)", default=False)
    has_classes = models.BooleanField(verbose_name="Is a class / Has class(es)", default=False)

    privacy = models.CharField(max_length=7, choices=PRIVACY_CHOICES,
                               default=PRIVATE, help_text="Who can view this event.")

    owner = models.ForeignKey('Person',
                              related_name='owner_events')
    editors = models.ManyToManyField('Person',
                                     related_name='editor_events',
                                     blank=True, null=True)

    last_modified = models.DateTimeField(auto_now=True)

    collect_housing_data = models.BooleanField(default=True)
    collect_survey_data = models.BooleanField(default=True)

    # Time in minutes.
    cart_timeout = models.PositiveSmallIntegerField(default=15,
                                                    help_text="Minutes before a user's cart expires.")

    def __unicode__(self):
        return smart_text(self.name)

    def get_absolute_url(self):
        return reverse('brambling_event_root', kwargs={'slug': self.slug})

    def editable_by(self, user):
        return (user.is_authenticated() and user.is_active and
                (user.is_superuser or user.pk == self.owner_id or
                 self.editors.filter(pk=user.pk).exists()))


class Item(models.Model):
    MERCHANDISE = 'merch'
    COMPETITION = 'comp'
    CLASS = 'class'
    PASS = 'pass'

    CATEGORIES = (
        (MERCHANDISE, _("Merchandise")),
        (COMPETITION, _("Competition")),
        (CLASS, _("Class/Lesson a la carte")),
        (PASS, _("Pass")),
    )

    name = models.CharField(max_length=30)
    description = models.TextField(blank=True)
    category = models.CharField(max_length=7, choices=CATEGORIES)
    event = models.ForeignKey(Event, related_name='items')

    created_timestamp = models.DateTimeField(auto_now_add=True)

    def __unicode__(self):
        return smart_text(self.name)


class ItemOption(models.Model):
    item = models.ForeignKey(Item, related_name='options')
    name = models.CharField(max_length=30)
    price = models.DecimalField(max_digits=5, decimal_places=2, validators=[MinValueValidator(0)])
    total_number = models.PositiveSmallIntegerField(blank=True, null=True)
    available_start = models.DateTimeField(default=timezone.now)
    available_end = models.DateTimeField()
    order = models.PositiveSmallIntegerField()

    class Meta:
        ordering = ('order',)

    def __unicode__(self):
        return smart_text(self.name)

    @property
    def remaining(self):
        if not hasattr(self, 'taken'):
            self.taken = self.boughtitem_set.count()
        return self.total_number - self.taken


class Discount(models.Model):
    CODE_REGEX = '[0-9A-Za-z \'"~]+'
    PERCENT = 'percent'
    FLAT = 'flat'

    TYPE_CHOICES = (
        (FLAT, _('Flat')),
        (PERCENT, _('Percent')),
    )
    name = models.CharField(max_length=40)
    code = models.CharField(max_length=20, validators=[RegexValidator(CODE_REGEX)],
                            help_text="Allowed characters: 0-9, a-z, A-Z, space, and '\"~")
    item_options = models.ManyToManyField(ItemOption)
    available_start = models.DateTimeField(default=timezone.now)
    available_end = models.DateTimeField()
    discount_type = models.CharField(max_length=7,
                                     choices=TYPE_CHOICES,
                                     default=FLAT)
    amount = models.DecimalField(max_digits=5, decimal_places=2,
                                 validators=[MinValueValidator(0)])
    event = models.ForeignKey(Event)

    class Meta:
        unique_together = ('code', 'event')

    def __unicode__(self):
        return self.name


class PersonManager(BaseUserManager):
    def _create_user(self, email, password, name, is_superuser,
                     **extra_fields):
        """
        Creates and saves a User with the given username, email and password.
        """
        now = timezone.now()
        if not email:
            raise ValueError('Email must be given')
        email = self.normalize_email(email)
        name = name or email
        person = self.model(email=email, name=name,
                            is_superuser=is_superuser, last_login=now,
                            created_timestamp=now, **extra_fields)
        person.set_password(password)
        person.save(using=self._db)
        return person

    def create_user(self, email, password=None, name=None, **extra_fields):
        return self._create_user(email, password, name, False, **extra_fields)

    def create_superuser(self, email, password, name=None, **extra_fields):
        return self._create_user(email, password, name, True, **extra_fields)


class Person(AbstractNamedModel, AbstractBaseUser, PermissionsMixin):
    email = models.EmailField(max_length=254, unique=True)
    confirmed_email = models.EmailField(max_length=254)
    phone = models.CharField(max_length=50, blank=True)
    home = models.ForeignKey('Home', blank=True, null=True,
                             related_name='residents')

    created_timestamp = models.DateTimeField(default=timezone.now, editable=False)

    ### Start custom user requirements
    USERNAME_FIELD = 'email'
    REQUIRED_FIELDS = ['name']

    @property
    def is_staff(self):
        return self.is_superuser

    is_active = models.BooleanField(default=True)

    objects = PersonManager()
    ### End custom user requirements

    dietary_restrictions = models.ManyToManyField(DietaryRestriction,
                                                  blank=True,
                                                  null=True)

    ef_cause = models.ManyToManyField(EnvironmentalFactor,
                                      related_name='person_cause',
                                      blank=True,
                                      null=True,
                                      verbose_name="People around me will be exposed to")

    ef_avoid = models.ManyToManyField(EnvironmentalFactor,
                                      related_name='person_avoid',
                                      blank=True,
                                      null=True,
                                      verbose_name="I can't/don't want to be around")

    person_prefer = models.TextField(blank=True,
                                     verbose_name="I need to be placed with")

    person_avoid = models.TextField(blank=True,
                                    verbose_name="I do not want to be around")

    housing_prefer = models.ManyToManyField(HousingCategory,
                                            related_name='preferred_by',
                                            blank=True,
                                            null=True,
                                            verbose_name="I prefer to stay somewhere that is (a/an)")

    other_needs = models.TextField(blank=True)

    dance_styles = models.ManyToManyField(DanceStyle, blank=True)

    # Stripe-related fields
    stripe_customer_id = models.CharField(max_length=36, blank=True)
    default_card = models.OneToOneField('CreditCard', blank=True, null=True,
                                        related_name='default_for',
                                        on_delete=models.SET_NULL)

    # Internal tracking
    modified_directly = models.BooleanField(default=False)

    class Meta:
        verbose_name = _('person')
        verbose_name_plural = _('people')

    def __unicode__(self):
        return self.get_full_name()


class CreditCard(models.Model):
    BRAND_CHOICES = (
        ('Visa', 'Visa'),
        ('American Express', 'American Express'),
        ('MasterCard', 'MasterCard'),
        ('Discover', 'Discover'),
        ('JCB', 'JCB'),
        ('Diners Club', 'Diners Club'),
        ('Unknown', 'Unknown'),
    )
    stripe_card_id = models.CharField(max_length=40)
    person = models.ForeignKey(Person, related_name='cards', blank=True, null=True)
    added = models.DateTimeField(auto_now_add=True)

    exp_month = models.PositiveSmallIntegerField()
    exp_year = models.PositiveSmallIntegerField()
    fingerprint = models.CharField(max_length=32)
    last4 = models.CharField(max_length=4)
    brand = models.CharField(max_length=16)

    def is_default(self):
        return self.person.default_card_id == self.id

    def __unicode__(self):
        return (u"{} " + u"\u2022" * 4 + u"{}").format(self.brand, self.last4)


@receiver(signals.pre_delete, sender=CreditCard)
def delete_stripe_card(sender, instance, **kwargs):
    import stripe
    from django.conf import settings
    stripe.api_key = settings.STRIPE_SECRET_KEY
    customer = stripe.Customer.retrieve(instance.person.stripe_customer_id)
    customer.cards.retrieve(instance.stripe_card_id).delete()


class Order(models.Model):
    """
    This model represents metadata connecting an event and a person.
    For example, it links to the items that a person has bought. It
    also contains denormalized metadata - for example, the person's
    current balance.
    """

    FLYER = 'flyer'
    FACEBOOK = 'facebook'
    WEBSITE = 'website'
    INTERNET = 'internet'
    FRIEND = 'friend'
    ATTENDEE = 'attendee'
    DANCER = 'dancer'
    OTHER = 'other'

    HEARD_THROUGH_CHOICES = (
        (FLYER, "Flyer"),
        (FACEBOOK, 'Facebook'),
        (WEBSITE, 'Event website'),
        (INTERNET, 'Other website'),
        (FRIEND, 'Friend'),
        (ATTENDEE, 'Former attendee'),
        (DANCER, 'Other dancer'),
        (OTHER, 'Other'),
    )

    event = models.ForeignKey(Event)
    person = models.ForeignKey(Person)

    cart_start_time = models.DateTimeField(blank=True, null=True)

    # "Survey" questions for Order
    survey_completed = models.BooleanField(default=False)
    heard_through = models.CharField(max_length=8,
                                     choices=HEARD_THROUGH_CHOICES,
                                     blank=True)
    heard_through_other = models.CharField(max_length=128, blank=True)
    send_flyers = models.BooleanField(default=False)
    send_flyers_address = models.CharField(max_length=200, verbose_name='address', blank=True)
    send_flyers_city = models.CharField(max_length=50, verbose_name='city', blank=True)
    send_flyers_state_or_province = models.CharField(max_length=50, verbose_name='state or province', blank=True)
    send_flyers_country = CountryField(verbose_name='country', blank=True)

    providing_housing = models.BooleanField(default=False)

<<<<<<< HEAD
    def steps(self):
        """
        Returns a list of the steps necessary to the checkout process and their
        current completion status.

        Each step is a dict with the following attributes:

        * name:       The human-readable name of the step.
        * accessible: True if the step can be accessed and computerd by the
                      user now. False otherwise.
        * complete:   True is this step is complete and valid. False otherwise.
        * url:        String url to access and complete this step.

        """

        # If steps are cached, return those.
        if hasattr(self, '_steps'):
            return self._steps

        steps = OrderedDict()
        previous_complete = lambda x: x.items()[len(x)-1][1]['complete']

        # Step 1: Shop
        steps['shop'] = {
            'name': 'Shop',
            # Shop should always be accessible:
            'accessible': True,
            # Complete if a cart exists:
            'complete': self.has_cart(),
            'url': reverse('brambling_event_shop',
                           kwargs={'event_slug': self.event.slug})
        }

        # Step 2: All items must be assigned to an attendee.
        steps['attendees'] = {
            'name': 'Attendees',
            'accessible': self.has_cart(),
            # Completed if all items have an attendee:
            'complete': self.has_cart() and not self.bought_items.filter(attendee__isnull=True).exists(),
            'url': reverse('brambling_event_attendee_items',
                           kwargs={'event_slug': self.event.slug})
        }

        # Step 3: Housing
        # Only display this step if the event is providing housing and the
        # order says some attendees need housing.
        if self.event.collect_housing_data:
            need_housing = self.attendees.filter(housing_status=Attendee.NEED).exists()
            if need_housing:
                steps['housing'] = {
                    'name': 'Housing',
                    'accessible': steps['attendees']['complete'],
                    'complete': steps['attendees']['complete'] and not self.attendees.filter(housing_status=Attendee.NEED, housing_completed=False).exists(),
                    'url': reverse('brambling_event_attendee_housing',
                                   kwargs={'event_slug': self.event.slug})
                }

        # Step 4: Survey
        # Only display this step if the event is using the survey.
        if self.event.collect_survey_data:
            steps['survey'] = {
                'name': 'Survey',
                'accessible': previous_complete(steps),
                'complete': previous_complete(steps) and self.survey_completed,
                'url': reverse('brambling_event_survey',
                       kwargs={'event_slug': self.event.slug})
            }

        # Step 5: Hosting
        # Only display this step if the event is providing housing and the
        # survey says the user can provide housing.
        if self.event.collect_housing_data and self.providing_housing:
            steps['hosting'] = {
                'name': 'Hosting',
                'accessible': previous_complete(steps),
                'complete': previous_complete(steps) and EventHousing.objects.filter(event=self.event, home__residents=self.person).exists(),
                'url': reverse('brambling_event_hosting',
                               kwargs={'event_slug': self.event.slug})
            }

        # Step 6: Payment
        steps['payment'] = {
            'name': 'Payment',
            'accessible': previous_complete(steps),
            'complete': False,
            'url': reverse('brambling_event_order_summary',
                           kwargs={'event_slug': self.event.slug})
        }

        self._steps = steps
        return self._steps

=======
    checked_out = models.BooleanField(default=False)
>>>>>>> d6493c2a

    @property
    def cart_errors(self):
        "Returns a list of errors that must be fixed before payment."

        # TO DO: It would be nice to somehow integrate this method with the
        # `steps` method above.

        if not hasattr(self, '_cart_errors'):
            errors = []

            # Order *always* needs to touch the survey page before checkout,
            # if the event is using the survey.
            if self.event.collect_survey_data and not self.survey_completed:
                errors.append(('Survey must be completed',
                               reverse('brambling_event_survey',
                                       kwargs={'event_slug': self.event.slug})))

            # Hosting data only needs to be provided if event cares and
            # Order says they're hosting.
            if self.event.collect_housing_data and self.providing_housing:
                if not EventHousing.objects.filter(event=self.event, home__residents=self.person).exists():
                    errors.append(('Hosting information must be completed',
                                   reverse('brambling_event_hosting',
                                           kwargs={'event_slug': self.event.slug})))

            # All items must be assigned to an attendee.
            if self.bought_items.filter(attendee__isnull=True).exists():
                errors.append(('All items in cart must be assigned to an attendee.',
                               reverse('brambling_event_attendee_items',
                                       kwargs={'event_slug': self.event.slug})))

            # All attendees must have basic data filled out.
            missing_data = self.attendees.filter(basic_completed=False)
            for attendee in missing_data:
                errors.append(('{} missing basic data'.format(attendee.get_full_name()),
                               reverse('brambling_event_attendee_edit',
                                       kwargs={'event_slug': self.event.slug, 'pk': attendee.pk})))

            # If the event cares about housing, attendees that need housing
            # also need to fill out housing data.
            if self.event.collect_housing_data:
                missing_housing = self.attendees.filter(housing_status=Attendee.NEED,
                                                        housing_completed=False)
                if missing_housing:
                    for attendee in missing_housing:
                        errors.append(('{} missing housing data'.format(attendee.get_full_name()),
                                       reverse('brambling_event_attendee_housing',
                                               kwargs={'event_slug': self.event.slug})))

            # All attendees must have at least one class or pass.
            total_count = self.attendees.count()
            with_count = self.attendees.filter(bought_items__item_option__item__category__in=(Item.CLASS, Item.PASS)).distinct().count()
            if with_count != total_count:
                errors.append(('All attendees must have at least one pass or class',
                               reverse('brambling_event_attendee_items',
                                       kwargs={'event_slug': self.event.slug})))

            # Attendees may not have more than one pass.
            attendees = self.attendees.filter(
                bought_items__item_option__item__category=Item.PASS
            ).distinct().annotate(
                Count('bought_items')
            ).filter(
                bought_items__count__gte=2
            )
            for attendee in attendees:
                errors.append(('{} may not have more than one pass'.format(attendee.get_full_name()),
                               reverse('brambling_event_attendee_items',
                                       kwargs={'event_slug': self.event.slug})))

            self._cart_errors = errors
        return self._cart_errors

    def cart_is_valid(self):
        """
        Check if the cart is ready to be paid for.

        """
        return not bool(self.cart_errors)

    def add_discount(self, discount, force=False):
        if discount.event_id != self.event_id:
            raise ValueError("Discount is not for the correct event")
        event_person_discount, created = OrderDiscount.objects.get_or_create(
            discount=discount,
            order=self
        )
        if created or force:
            bought_items = BoughtItem.objects.filter(
                order=self,
                item_option__discount=discount,
            )
            BoughtItemDiscount.objects.bulk_create([
                BoughtItemDiscount(discount=discount,
                                   bought_item=bought_item)
                for bought_item in bought_items
            ])
        return created

    def add_to_cart(self, item_option):
        if self.cart_is_expired():
            self.delete_cart()
        bought_item = BoughtItem.objects.create(
            item_option=item_option,
            order=self,
            status=BoughtItem.RESERVED
        )
        discounts = self.discounts.filter(
            discount__item_options=item_option
        ).select_related('discount').distinct()
        if discounts:
            BoughtItemDiscount.objects.bulk_create([
                BoughtItemDiscount(discount=discount.discount,
                                   bought_item=bought_item)
                for discount in discounts
            ])
        if self.cart_start_time is None:
            self.cart_start_time = timezone.now()
            self.save()

    def remove_from_cart(self, bought_item):
        if bought_item.order.id == self.id:
            bought_item.delete()
        if not self.has_cart():
            self.cart_start_time = None
            self.save()

    def mark_cart_paid(self):
        self.bought_items.filter(
            status__in=(BoughtItem.RESERVED, BoughtItem.UNPAID)
        ).update(status=BoughtItem.PAID)
        if self.cart_start_time is not None:
            self.cart_start_time = None
        self.checked_out = True
        self.save()

    def cart_expire_time(self):
        if self.cart_start_time is None:
            return None
        return self.cart_start_time + timedelta(minutes=self.event.cart_timeout)

    def cart_is_expired(self):
        return (self.cart_start_time is not None and
                timezone.now() > self.cart_expire_time())

    def has_cart(self):
        if self.cart_is_expired():
            self.delete_cart()
        return (self.cart_start_time is not None and
                self.bought_items.filter(status=BoughtItem.RESERVED).exists())

    def delete_cart(self):
        self.bought_items.filter(status=BoughtItem.RESERVED).delete()
        if self.cart_start_time is not None:
            self.cart_start_time = None
            self.save()

    def get_groupable_cart(self):
        return self.bought_items.filter(
            status=BoughtItem.RESERVED
        ).order_by('item_option__item', 'item_option__order', '-added')

    def get_summary_data(self):
        payments = self.payments.order_by('timestamp')
        bought_items = list(self.bought_items.select_related('item_option').order_by('added'))
        discounts = BoughtItemDiscount.objects.filter(bought_item__in=bought_items).select_related('discount').order_by('discount', 'timestamp')

        bought_item_map = {bought_item.id: bought_item
                           for bought_item in bought_items}
        savings = 0
        for discount in discounts:
            try:
                bought_item = bought_item_map[discount.bought_item_id]
            except KeyError:
                continue
            discount.bought_item = bought_item
            savings += discount.savings()

        total_cost = sum((item.item_option.price
                          for item in bought_items))
        total_savings = min(savings, total_cost)
        total_payments = sum((payment.amount
                              for payment in payments))
        balance = total_cost - total_savings - total_payments
        return {
            'bought_items': bought_items,
            'discounts': discounts,
            'payments': payments,
            'total_cost': total_cost,
            'total_savings': total_savings,
            'total_payments': total_payments,
            'balance': balance
        }


class Payment(models.Model):
    STRIPE = 'stripe'
    METHOD_CHOICES = (
        (STRIPE, 'Stripe'),
    )
    order = models.ForeignKey('Order', related_name='payments')
    amount = models.DecimalField(max_digits=5, decimal_places=2)
    timestamp = models.DateTimeField(default=timezone.now)
    method = models.CharField(max_length=6, choices=METHOD_CHOICES)
    remote_id = models.CharField(max_length=40, blank=True)
    card = models.ForeignKey('CreditCard', blank=True, null=True)


class BoughtItem(models.Model):
    """
    Represents an item bought (or reserved) by a person.
    """
    # These are essentially just sugar. They might be used
    # for display, but they don't really guarantee anything.
    RESERVED = 'reserved'
    UNPAID = 'unpaid'
    PAID = 'paid'
    REFUNDED = 'refunded'
    STATUS_CHOICES = (
        (RESERVED, _('Reserved')),
        (UNPAID, _('Unpaid')),
        (PAID, _('Paid')),
        (REFUNDED, _('Refunded')),
    )
    item_option = models.ForeignKey(ItemOption)
    order = models.ForeignKey(Order, related_name='bought_items')
    added = models.DateTimeField(auto_now_add=True)
    status = models.CharField(max_length=8,
                              choices=STATUS_CHOICES,
                              default=UNPAID)
    # BoughtItem has a single attendee, but attendee can have
    # more than one BoughtItem. Basic example: Attendee can
    # have more than one class. Or, hypothetically, merch bought
    # by a single person could be assigned to multiple attendees.
    # However, merch doesn't *need* an attendee.
    attendee = models.ForeignKey('Attendee', blank=True, null=True,
                                 related_name='bought_items', on_delete=models.SET_NULL)

    def __unicode__(self):
        return u"{} – {} ({})".format(self.item_option.name,
                                      self.order.person.get_full_name(),
                                      self.pk)


class OrderDiscount(models.Model):
    """Tracks whether a person has entered a code for an event."""
    discount = models.ForeignKey(Discount)
    order = models.ForeignKey(Order, related_name='discounts')
    timestamp = models.DateTimeField(default=timezone.now)

    class Meta:
        unique_together = ('order', 'discount')


class BoughtItemDiscount(models.Model):
    """"Tracks whether an item has had a discount applied to it."""
    discount = models.ForeignKey(Discount)
    bought_item = models.ForeignKey(BoughtItem, related_name='discounts')
    timestamp = models.DateTimeField(default=timezone.now)

    class Meta:
        unique_together = ('bought_item', 'discount')

    def savings(self):
        discount = self.discount
        item_option = self.bought_item.item_option
        return min(discount.amount
                   if discount.discount_type == Discount.FLAT
                   else discount.amount / 100 * item_option.price,
                   item_option.price)


class Attendee(AbstractNamedModel):
    """
    This model represents information attached to an event pass. It is
    by default copied from the pass buyer (if they don't already have a pass).

    """
    NEED = 'need'
    HAVE = 'have'
    HOME = 'home'

    HOUSING_STATUS_CHOICES = (
        (NEED, 'Needs housing'),
        (HAVE, 'Already arranged'),
        (HOME, 'Staying at own home'),
    )
    # Internal tracking data
    order = models.ForeignKey(Order, related_name='attendees')
    person = models.ForeignKey(Person, blank=True, null=True)
    person_confirmed = models.BooleanField(default=False)

    # Basic data - always required for attendees.
    basic_completed = models.BooleanField(default=False)
    email = models.EmailField(max_length=254)
    phone = models.CharField(max_length=50, blank=True)
    liability_waiver = models.BooleanField(default=False)
    photo_consent = models.BooleanField(default=False, verbose_name='I consent to have my photo taken at this event.')
    housing_status = models.CharField(max_length=4, choices=HOUSING_STATUS_CHOICES,
                                      default=HAVE, verbose_name='housing status')

    # Housing information - all optional.
    housing_completed = models.BooleanField(default=False)
    nights = models.ManyToManyField(Date, blank=True, null=True)
    ef_cause = models.ManyToManyField(EnvironmentalFactor,
                                      related_name='attendee_cause',
                                      blank=True,
                                      null=True,
                                      verbose_name="People around me will be exposed to")

    ef_avoid = models.ManyToManyField(EnvironmentalFactor,
                                      related_name='attendee_avoid',
                                      blank=True,
                                      null=True,
                                      verbose_name="I can't/don't want to be around")

    person_prefer = models.TextField(blank=True,
                                     verbose_name="I need to be placed with")

    person_avoid = models.TextField(blank=True,
                                    verbose_name="I do not want to be around")

    housing_prefer = models.ManyToManyField(HousingCategory,
                                            related_name='event_preferred_by',
                                            blank=True,
                                            null=True,
                                            verbose_name="I prefer to stay somewhere that is (a/an)")

    other_needs = models.TextField(blank=True)

    def __unicode__(self):
        return self.get_full_name()

    def get_groupable_items(self):
        return self.bought_items.order_by('item_option__item', 'item_option__order', '-added')


class Home(models.Model):
    address = models.CharField(max_length=200)
    city = models.CharField(max_length=50)
    state_or_province = models.CharField(max_length=50)
    country = CountryField()
    public_transit_access = models.BooleanField(default=False,
                                                verbose_name="My/Our house has easy access to public transit")

    ef_present = models.ManyToManyField(EnvironmentalFactor,
                                        related_name='home_present',
                                        blank=True,
                                        null=True,
                                        verbose_name="People in my/our home will be exposed to")

    ef_avoid = models.ManyToManyField(EnvironmentalFactor,
                                      related_name='home_avoid',
                                      blank=True,
                                      null=True,
                                      verbose_name="I/We don't want in my/our home")

    person_prefer = models.TextField(blank=True,
                                     verbose_name="I/We would love to host")

    person_avoid = models.TextField(blank=True,
                                    verbose_name="I/We don't want to host")

    housing_categories = models.ManyToManyField(HousingCategory,
                                                related_name='homes',
                                                blank=True,
                                                null=True,
                                                verbose_name="My/Our home is (a/an)")


class EventHousing(models.Model):
    event = models.ForeignKey(Event)
    home = models.ForeignKey(Home, blank=True, null=True)
    order = models.ForeignKey(Order)

    # Eventually add a contact_person field.
    contact_name = models.CharField(max_length=100,
                                    validators=[RegexValidator(FULL_NAME_RE)],
                                    help_text=u"First Last. Must contain only letters and spaces, with a minimum of 1 space.")
    contact_email = models.EmailField(blank=True)
    contact_phone = models.CharField(max_length=50, blank=True)

    # Duplicated data from Home, plus confirm fields.
    address = models.CharField(max_length=200)
    city = models.CharField(max_length=50)
    state_or_province = models.CharField(max_length=50)
    country = CountryField()
    public_transit_access = models.BooleanField(default=False,
                                                verbose_name="My/Our house has easy access to public transit")

    ef_present = models.ManyToManyField(EnvironmentalFactor,
                                        related_name='eventhousing_present',
                                        blank=True,
                                        null=True,
                                        verbose_name="People in the home will be exposed to")

    ef_avoid = models.ManyToManyField(EnvironmentalFactor,
                                      related_name='eventhousing_avoid',
                                      blank=True,
                                      null=True,
                                      verbose_name="I/We don't want in my/our home")

    person_prefer = models.TextField(blank=True,
                                     verbose_name="I/We would love to host")

    person_avoid = models.TextField(blank=True,
                                    verbose_name="I/We don't want to host")

    housing_categories = models.ManyToManyField(HousingCategory,
                                                related_name='eventhousing',
                                                blank=True,
                                                null=True,
                                                verbose_name="Our home is (a/an)")


class HousingSlot(models.Model):
    eventhousing = models.ForeignKey(EventHousing)
    night = models.ForeignKey(Date)
    spaces = models.PositiveSmallIntegerField(default=0,
                                              validators=[MaxValueValidator(100)])
    spaces_max = models.PositiveSmallIntegerField(default=0,
                                                  validators=[MaxValueValidator(100)])


class HousingAssignment(models.Model):
    # Home plans are ignored when checking against spaces.
    AUTO = 'auto'
    MANUAL = 'manual'
    ASSIGNMENT_TYPE_CHOICES = (
        (AUTO, _("Automatic")),
        (MANUAL, _("Manual"))
    )

    attendee = models.ForeignKey(Attendee)
    slot = models.ForeignKey(HousingSlot)
    assignment_type = models.CharField(max_length=6, choices=ASSIGNMENT_TYPE_CHOICES)<|MERGE_RESOLUTION|>--- conflicted
+++ resolved
@@ -496,7 +496,8 @@
 
     providing_housing = models.BooleanField(default=False)
 
-<<<<<<< HEAD
+    checked_out = models.BooleanField(default=False)
+
     def steps(self):
         """
         Returns a list of the steps necessary to the checkout process and their
@@ -588,10 +589,6 @@
 
         self._steps = steps
         return self._steps
-
-=======
-    checked_out = models.BooleanField(default=False)
->>>>>>> d6493c2a
 
     @property
     def cart_errors(self):
