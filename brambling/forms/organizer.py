--- conflicted
+++ resolved
@@ -183,11 +183,7 @@
                   'has_dances', 'has_classes', 'liability_waiver', 'privacy',
                   'collect_housing_data', 'collect_survey_data',
                   'cart_timeout', 'start_date', 'end_date',
-<<<<<<< HEAD
-                  'check_postmark_cutoff', 'transfers_allowed')
-=======
-                  'check_postmark_cutoff', 'facebook_url')
->>>>>>> 7c5532db
+                  'check_postmark_cutoff', 'transfers_allowed', 'facebook_url')
         widgets = {
             'country': forms.Select,
         }
