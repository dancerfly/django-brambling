--- conflicted
+++ resolved
@@ -42,7 +42,6 @@
 
     class Meta:
         model = Event
-<<<<<<< HEAD
         # TODO: When multiple countries are supported, add 'country'
         # and 'check_country' and 'currency' to fields.
         fields = ('name', 'slug', 'description', 'website_url', 'banner_image',
@@ -54,19 +53,6 @@
                   'check_postmark_cutoff', 'check_recipient', 'check_address',
                   'check_address_2', 'check_city', 'check_state_or_province',
                   'check_zip')
-=======
-        # TODO: When multiple countries are supported, remove 'country'
-        # and 'check_country' from excludes:
-        exclude = ('dates', 'housing_dates', 'owner', 'editors',
-                   'stripe_user_id', 'stripe_refresh_token',
-                   'stripe_access_token', 'stripe_publishable_key',
-                   'stripe_test_user_id', 'stripe_test_refresh_token',
-                   'stripe_test_access_token', 'stripe_test_publishable_key',
-                   'dwolla_user_id', 'dwolla_access_token',
-                   'dwolla_test_user_id', 'dwolla_test_access_token',
-                   'is_published', 'is_frozen', 'country', 'currency',
-                   'application_fee_percent', 'check_country', 'api_type',)
->>>>>>> 16767666
 
     def __init__(self, request, *args, **kwargs):
         super(EventForm, self).__init__(*args, **kwargs)
