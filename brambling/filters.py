--- conflicted
+++ resolved
@@ -142,11 +142,7 @@
         model = Order
         fields = ['providing_housing', 'send_flyers', 'pending_count']
         form = forms.Form
-<<<<<<< HEAD
-        order_by = ['code', '-code']
-=======
         order_by = ['code', '-code']
 OrderFilterSet.base_filters['status'].field_class = forms.MultipleChoiceField
 # Workaround for https://github.com/gregmuellegger/django-floppyforms/issues/145
-forms.MultipleChoiceField.hidden_widget = forms.MultipleHiddenInput
->>>>>>> c904e9e0
+forms.MultipleChoiceField.hidden_widget = forms.MultipleHiddenInput