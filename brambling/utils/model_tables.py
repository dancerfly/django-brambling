--- conflicted
+++ resolved
@@ -5,16 +5,10 @@
 from django.contrib.admin.utils import (lookup_field, lookup_needs_distinct,
                                         label_for_field)
 from django.contrib.admin.views.main import EMPTY_CHANGELIST_VALUE
-<<<<<<< HEAD
-from django.db.models import Sum
-from django.http import StreamingHttpResponse
-from django.utils.encoding import force_text
-=======
 from django.core.exceptions import ImproperlyConfigured
-from django.db.models import Q
+from django.db.models import Q, Sum
 from django.forms.forms import pretty_name
 from django.utils.text import capfirst
->>>>>>> b24ac0ce
 import floppyforms as forms
 from zenaida.templatetags.zenaida import format_money
 
@@ -364,28 +358,12 @@
           'environment_avoid', 'environment_cause', 'person_prefer',
           'person_avoid', 'other_needs')),
         ('Order',
-         ('order_code', 'order_placed_by', 'order_status')),
+         ('order_code', 'order_placed_by', 'order_balance',
+          'order_pending_count', 'order_purchased_count', 'order_refunded_count')),
         ('Miscellaneous',
          ('liability_waiver', 'photo_consent')),
     )
 
-<<<<<<< HEAD
-    #: A list of order related fields.
-    ORDER_FIELD_OPTIONS = (
-        ("Order Code", "order_code", True),
-        ("Order Placed By", "order_placed_by", True),
-        ("Order Balance", "order_balance", True),
-        ("Order Pending Items", "order_pending_count", True),
-        ("Order Current Items", "order_purchased_count", True),
-        ("Order Refunded Items", "order_refunded_count", True),
-    )
-
-    #: A list of miscellaneous fields.
-    MISCELLANEOUS_FIELD_OPTIONS = (
-        ("Liability Waiver Signed", "liability_waiver", True),
-        ("Consent to be Photographed", "photo_consent", True),
-    )
-=======
     label_overrides = {
         'pk': 'ID',
         'get_full_name': 'Name',
@@ -401,12 +379,14 @@
         'order_status': 'Order Status',
         'liability_waiver': 'Liability Waiver Signed',
         'photo_consent': 'Consent to be Photographed',
+        'order_pending_count': 'Order pending items',
+        'order_purchased_count': 'Order current items',
+        'order_refunded_count': 'Order refunded items'
     }
     search_fields = ('given_name', 'middle_name', 'surname', 'order__code',
                      'email', 'order__email', 'order__person__email')
     filterset_class = AttendeeFilterSet
     model = Attendee
->>>>>>> b24ac0ce
 
     def __init__(self, event, *args, **kwargs):
         self.event = event
@@ -424,33 +404,6 @@
             form__form_type=CustomForm.ATTENDEE
         ).order_by('index')
 
-<<<<<<< HEAD
-    def get_queryset(self):
-        qs = super(AttendeeTable, self).get_queryset()
-        return qs.prefetch_related(
-            'custom_data', 'nights', 'housing_prefer', 'ef_avoid', 'ef_cause'
-        ).select_related(
-            'order', 'order__person', 'event_pass__item_option__item'
-        ).annotate(
-            order_balance=Sum('order__transactions__amount')
-        ).extra(select={
-            'order_pending_count': """
-SELECT COUNT(*) FROM brambling_boughtitem WHERE
-brambling_boughtitem.order_id = brambling_order.id AND
-brambling_boughtitem.status IN ('reserved', 'unpaid')
-""",
-            'order_purchased_count': """
-SELECT COUNT(*) FROM brambling_boughtitem WHERE
-brambling_boughtitem.order_id = brambling_order.id AND
-brambling_boughtitem.status = 'bought'
-""",
-            'order_refunded_count': """
-SELECT COUNT(*) FROM brambling_boughtitem WHERE
-brambling_boughtitem.order_id = brambling_order.id AND
-brambling_boughtitem.status = 'refunded'
-"""
-        })
-=======
     def _add_data(self, queryset, fields):
         use_distinct = False
         for field in fields:
@@ -470,8 +423,35 @@
                 queryset = queryset.select_related('order__person')
             elif field == 'pass_type' or field == 'pass_status':
                 queryset = queryset.select_related('event_pass__item_option__item')
+            elif field == 'order_balance':
+                queryset = queryset.annotate(
+                    order_balance=Sum('order__transactions__amount')
+                )
+            elif field == 'order_pending_count':
+                queryset = queryset.extra(select={
+                    'order_pending_count': """
+                        SELECT COUNT(*) FROM brambling_boughtitem WHERE
+                        brambling_boughtitem.order_id = brambling_order.id AND
+                        brambling_boughtitem.status IN ('reserved', 'unpaid')
+                    """,
+                })
+            elif field == 'order_purchased_count':
+                queryset = queryset.extra(select={
+                    'order_purchased_count': """
+                        SELECT COUNT(*) FROM brambling_boughtitem WHERE
+                        brambling_boughtitem.order_id = brambling_order.id AND
+                        brambling_boughtitem.status = 'bought'
+                    """,
+                })
+            elif field == 'order_refunded_count':
+                queryset = queryset.extra(select={
+                    'order_refunded_count': """
+                        SELECT COUNT(*) FROM brambling_boughtitem WHERE
+                        brambling_boughtitem.order_id = brambling_order.id AND
+                        brambling_boughtitem.status = 'refunded'
+                    """,
+                })
         return queryset, use_distinct
->>>>>>> b24ac0ce
 
     # Methods to be used as fields
     def order_code(self, obj):
@@ -504,19 +484,10 @@
 
 
 class OrderTable(CustomDataTable):
-<<<<<<< HEAD
-    BASE_FIELDS = (
-        ("Code", "code", True),
-        ("Person", "person", True),
-        ("Balance", "balance", True),
-        ("Pending Items", "pending_count", True),
-        ("Current Items", "purchased_count", True),
-        ("Refunded Items", "refunded_count", True),
-=======
     fieldsets = (
         (None,
-         ('code', 'person', 'status')),
->>>>>>> b24ac0ce
+         ('code', 'person', 'balance', 'pending_count',
+          'purchased_count', 'refunded_count')),
     )
     survey_fieldsets = (
         ('Survey',
@@ -570,30 +541,6 @@
             list_display += fields
         return list_display
 
-    def get_queryset(self):
-        qs = super(OrderTable, self).get_queryset()
-        return qs.prefetch_related(
-            'custom_data',
-        ).annotate(
-            balance=Sum('transactions__amount'),
-        ).extra(select={
-            'pending_count': """
-SELECT COUNT(*) FROM brambling_boughtitem WHERE
-brambling_boughtitem.order_id = brambling_order.id AND
-brambling_boughtitem.status IN ('reserved', 'unpaid')
-""",
-            'purchased_count': """
-SELECT COUNT(*) FROM brambling_boughtitem WHERE
-brambling_boughtitem.order_id = brambling_order.id AND
-brambling_boughtitem.status = 'bought'
-""",
-            'refunded_count': """
-SELECT COUNT(*) FROM brambling_boughtitem WHERE
-brambling_boughtitem.order_id = brambling_order.id AND
-brambling_boughtitem.status = 'refunded'
-"""
-        })
-
     def _get_custom_fields(self):
         from brambling.models import CustomForm, CustomFormField
         return CustomFormField.objects.filter(
@@ -654,6 +601,34 @@
                 queryset = queryset.prefetch_related('eventhousing__housing_categories')
             elif field == 'person':
                 queryset = queryset.select_related('person')
+            elif field == 'balance':
+                queryset = queryset.annotate(
+                    balance=Sum('transactions__amount'),
+                )
+            elif field == 'pending_count':
+                queryset = queryset.extra(select={
+                    'pending_count': """
+                        SELECT COUNT(*) FROM brambling_boughtitem WHERE
+                        brambling_boughtitem.order_id = brambling_order.id AND
+                        brambling_boughtitem.status IN ('reserved', 'unpaid')
+                    """,
+                })
+            elif field == 'purchased_count':
+                queryset = queryset.extra(select={
+                    'purchased_count': """
+                        SELECT COUNT(*) FROM brambling_boughtitem WHERE
+                        brambling_boughtitem.order_id = brambling_order.id AND
+                        brambling_boughtitem.status = 'bought'
+                    """,
+                })
+            elif field == 'refunded_count':
+                queryset = queryset.extra(select={
+                    'refunded_count': """
+                        SELECT COUNT(*) FROM brambling_boughtitem WHERE
+                        brambling_boughtitem.order_id = brambling_order.id AND
+                        brambling_boughtitem.status = 'refunded'
+                    """,
+                })
         return queryset, use_distinct
 
     def send_flyers_full_address(self, obj):
@@ -727,10 +702,7 @@
 
     def housing_categories(self, obj):
         return self.get_eventhousing_csm(obj, 'housing_categories')
-<<<<<<< HEAD
+    housing_categories.short_description = 'hosting home categories'
 
     def balance(self, obj):
-        return format_money(obj.balance or 0, self.event.currency)
-=======
-    housing_categories.short_description = 'hosting home categories'
->>>>>>> b24ac0ce
+        return format_money(obj.balance or 0, self.event.currency)